--- conflicted
+++ resolved
@@ -41,13 +41,10 @@
     "PULSE_TASKS_QUEUE_NAME": {
       "generator": "secret"
     },
-<<<<<<< HEAD
     "PULSE_QUEUE_NAME": {
       "generator": "secret"
     },
-=======
     "PULSE_AUTO_DELETE_QUEUES": true,
->>>>>>> 2d02d955
     "PROJECTS_TO_INGEST": {
       "value": "autoland,try"
     },
