[flake8]
<<<<<<< HEAD
exclude = .git,__pycache__,node_modules,venv,treeherder/extract/vendor
=======
exclude = */.*/,.*/,__pycache__,node_modules
>>>>>>> ceb7a0f5
# E129: visually indented line with same indent as next logical line
# E501: line too long
extend_ignore = E129,E501
max-line-length = 100

[isort]
<<<<<<< HEAD
skip = .git,__pycache__,node_modules,migrations,venv,treeherder/extract/vendor
=======
skip = .git,__pycache__,node_modules,migrations,.venv,.vendor
>>>>>>> ceb7a0f5
multi_line_output = 1
force_grid_wrap = true
line_length = 100

[tool:pytest]
testpaths = tests
norecursedirs = __pycache__ ui
DJANGO_SETTINGS_MODULE=tests.settings
# Enable display of skipped/expected fail test reasons.
# Tell Selenium to use the Firefix driver.
# Disable unused auto-loaded mozlog plugin.
addopts = -rsx --driver Firefox -p no:mozlog
# Make most warnings fatal (including the hidden by default DeprecationWarning):
# https://docs.pytest.org/en/latest/warnings.html
# https://docs.python.org/3.7/library/warnings.html#warning-categories
filterwarnings =
    error
    ignore::ImportWarning
    ignore::PendingDeprecationWarning
    # WhiteNoise warns if either `.django-static/` or `.build/` do not exist at startup,
    # however this is expected when running tests since Django collectstatic and yarn build
    # (which create those directories) typically aren't run apart from during deployments.
    ignore:No directory at.*:UserWarning:whitenoise.base
markers =
    slow: mark a test as slow.
xfail_strict = true
sensitive_url = mozilla\.org<|MERGE_RESOLUTION|>--- conflicted
+++ resolved
@@ -1,20 +1,12 @@
 [flake8]
-<<<<<<< HEAD
-exclude = .git,__pycache__,node_modules,venv,treeherder/extract/vendor
-=======
 exclude = */.*/,.*/,__pycache__,node_modules
->>>>>>> ceb7a0f5
 # E129: visually indented line with same indent as next logical line
 # E501: line too long
 extend_ignore = E129,E501
 max-line-length = 100
 
 [isort]
-<<<<<<< HEAD
-skip = .git,__pycache__,node_modules,migrations,venv,treeherder/extract/vendor
-=======
 skip = .git,__pycache__,node_modules,migrations,.venv,.vendor
->>>>>>> ceb7a0f5
 multi_line_output = 1
 force_grid_wrap = true
 line_length = 100
