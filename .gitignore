.vagrant/
node_modules/
.DS_store
*.pyc
.vscode/
yarn-error.log
npm-error.log
vagrant/env_local.sh

# virtualenv to avoid polluting your local python
venv

# another cvs
.svn

# vi
*.swp

# Caches
.pytest_cache/
.eslintcache

# PyCharm
.idea/
*.iml

# emacs
*~
\#*

# Treeherder-specific
.build/
.build-docs/
.django-static/

# Celery
celerybeat-schedule

#docker custom environment
.env

# Ignore coverage results
coverage
<<<<<<< HEAD

# extract dev support code
treeherder/extract/vendor
/resources/pem
=======
coverage.xml
.coverage
>>>>>>> f52c49ab
<|MERGE_RESOLUTION|>--- conflicted
+++ resolved
@@ -40,13 +40,9 @@
 .env
 
 # Ignore coverage results
-coverage
-<<<<<<< HEAD
+coverage.xml
+.coverage
 
 # extract dev support code
 treeherder/extract/vendor
-/resources/pem
-=======
-coverage.xml
-.coverage
->>>>>>> f52c49ab
+/resources/pem