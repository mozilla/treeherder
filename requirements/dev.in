# Dependencies needed only for development/testing.
pytest-cov
django-debug-toolbar==2.2
<<<<<<< HEAD
mock
responses
django-extensions
pytest-selenium
PyPOM
=======
mock==4.0.1
responses==0.10.9
django-extensions==2.2.8
pytest-selenium==1.17.0
PyPOM==2.2.0
pre-commit==2.2.0

#Required by isort
seed-isort-config
>>>>>>> 73b0a70d

# Required by django-extension's runserver_plus command.
flake8
isort
pytest-django

# To test async code
pytest-asyncio

# make pinning versions easier
pip-tools
pre-commit<|MERGE_RESOLUTION|>--- conflicted
+++ resolved
@@ -1,23 +1,15 @@
 # Dependencies needed only for development/testing.
 pytest-cov
 django-debug-toolbar==2.2
-<<<<<<< HEAD
 mock
 responses
 django-extensions
 pytest-selenium
 PyPOM
-=======
-mock==4.0.1
-responses==0.10.9
-django-extensions==2.2.8
-pytest-selenium==1.17.0
-PyPOM==2.2.0
-pre-commit==2.2.0
 
-#Required by isort
+# for git commit hooks
+pre-commit
 seed-isort-config
->>>>>>> 73b0a70d
 
 # Required by django-extension's runserver_plus command.
 flake8
@@ -28,5 +20,4 @@
 pytest-asyncio
 
 # make pinning versions easier
-pip-tools
-pre-commit+pip-tools