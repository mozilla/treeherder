# Packages that are shared between deployment and dev environments.
gunicorn==20.0.4
whitenoise[brotli]==5.0.1

# Used by Whitenoise to provide Brotli-compressed versions of static files.
Django==3.0.5
celery==4.3.0  # Needed for data ingestion
simplejson==3.17.0
newrelic==5.2.1.129

# Required by Django
mysqlclient==1.4.6   # Not imported directly

# Required by mozlog
jsonschema==3.0.1
djangorestframework==3.11.0  # Imported as rest_framework
django-cors-headers==3.2.1  # Listed as 3rd party app on settings.py
mozlog==5.0

coreapi==2.3.3  # Probably not needed anymore

# Used directly and also by Django's YAML serializer.
PyYAML==5.3  # Imported as yaml
django-environ==0.4.5  # Imported as environ

python-dateutil
django-filter  # Listed in DEFAULT_FILTER_BACKENDS on settings.py
django-redis  # Listed in CACHES on settings.py

# required for taskcluster
taskcluster==27.0.0
<<<<<<< HEAD
aiohttp==3.6.2
mohawk==1.1.0
async-timeout==3.0.1
multidict==4.7.4
yarl==1.4.2
taskcluster-urls==12.1.0

# Required by treeherder.auth
jose==1.0.0

# Required by config.settings
furl==2.1.0

# Required for perf and etl/perf
typing==3.7.4.1
=======
graphene-django==2.8.0

# Used by graphene-django
graphql-core==2.2.1
typing==3.7.4.1
iso8601==0.1.12
python-jose[pycryptodome]==3.1.0

furl==2.1.0  # Imported as furl
first  # Imported as first
>>>>>>> d300d242

django-cache-memoize==0.1.6    # Imported as cache_memoize

# Required for extraction to BigQuery
jx-bigquery
jx-mysql
mo-testing
<|MERGE_RESOLUTION|>--- conflicted
+++ resolved
@@ -29,34 +29,14 @@
 
 # required for taskcluster
 taskcluster==27.0.0
-<<<<<<< HEAD
-aiohttp==3.6.2
-mohawk==1.1.0
-async-timeout==3.0.1
-multidict==4.7.4
-yarl==1.4.2
-taskcluster-urls==12.1.0
-
-# Required by treeherder.auth
-jose==1.0.0
-
-# Required by config.settings
-furl==2.1.0
-
-# Required for perf and etl/perf
-typing==3.7.4.1
-=======
-graphene-django==2.8.0
 
 # Used by graphene-django
-graphql-core==2.2.1
 typing==3.7.4.1
 iso8601==0.1.12
 python-jose[pycryptodome]==3.1.0
 
 furl==2.1.0  # Imported as furl
 first  # Imported as first
->>>>>>> d300d242
 
 django-cache-memoize==0.1.6    # Imported as cache_memoize
 
