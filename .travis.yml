--- conflicted
+++ resolved
@@ -3,10 +3,7 @@
 group: edge
 matrix:
   include:
-<<<<<<< HEAD
     # Run JS tests
-=======
->>>>>>> 7eac515d
     - language: node_js
       # The Node version here must be kept in sync with that in `package.json`.
       node_js: '12.13.0'
@@ -21,12 +18,7 @@
         - yarn test:coverage
         - yarn codecov
 
-<<<<<<< HEAD
     # Run Heroku build & release related code
-    - language: node_js
-      # The Node version here must be kept in sync with that in `package.json`.
-      node_js: '12.13.0'
-=======
     # This build is configured to catch issues on PRs that would only be detected as part of Heroku's
     # build step when the code has already been merged to master
     # The step ./bin/post_compile requires the output of `yarn build`, thus, we need to build
@@ -50,7 +42,6 @@
         - pip --version
         - node --version
         - yarn --version
->>>>>>> 7eac515d
       install:
         - pip install -r requirements.txt
         - yarn install
@@ -60,35 +51,24 @@
         # This generates the revision and does the Brotly/Gzip compression
         - ./bin/post_compile
 
-<<<<<<< HEAD
     # Run basic linters
-    - language: minimal
-      # The Node version here must be kept in sync with that in `package.json`.
-      node_js: '12.13.0'
-      python: '3.7'
+    - language: generic # Since we're using Python/pip and Node/yarn use the generic image
+      node_js: '12.13.0' # The Node version here must be kept in sync with that in `package.json`.
+      python: '3.7.2'
       cache:
         - pip
         - yarn
-=======
-    - language: minimal
-      services:
-        - docker
->>>>>>> 7eac515d
       install:
         - yarn install
-        - pip install -r requirements/common.txt
-        - pip install -r requirements/dev.txt
-        - pip install -r requirements/docs.txt
+        - pip install -r requirements/common.txt -r requirements/dev.txt -r requirements/docs.txt
       script:
-        # `yarn build` is tested as part of the Selenium job.
         - yarn lint
-        # `yarn lint` only checks the formatting of JS/JSX, this will also check CSS/HTML/JSON/Markdown/YAML.
         - yarn format:check
         - ./runchecks.sh
 
     # Run Python tests outside of the Docker containers
     - language: python
-      python: '3.7'
+      python: '3.7.2'
       cache: pip
       install:
         # Initialize services required to run tests
@@ -101,14 +81,10 @@
         # This is to deal with running the containers with --detached
         - docker-compose down
 
-<<<<<<< HEAD
     # Run Python tests inside of the Docker containers
-    - language: minimal
-=======
     - language: minimal
       services:
         - docker
->>>>>>> 7eac515d
       install:
         - docker-compose build
         - pip install codecov --user
@@ -116,14 +92,10 @@
         - docker-compose run backend bash -c "pytest --cov --cov-report=xml tests/ --runslow --ignore=tests/selenium"
         - codecov -f coverage.xml
 
-<<<<<<< HEAD
     # Run Python Selenium tests
-    - language: node_js
-=======
     - language: node_js
       services:
         - docker
->>>>>>> 7eac515d
       # The Node version here must be kept in sync with that in `package.json`.
       node_js: '12.13.0'
       cache: yarn
