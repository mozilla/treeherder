dist: xenial
# Use the latest Travis images since they are more up to date than the stable release.
group: edge
jobs:
  include:
    # Run JS tests
    - language: node_js
      # The Node version here must be kept in sync with that in `package.json`.
      node_js: '12.13.0'
      cache: yarn
      before_install:
        # Try to keep version in sync with `package.json`
        - curl -o- -L https://yarnpkg.com/install.sh | bash -s -- --version 1.19.1
        - export PATH="$HOME/.yarn/bin:$PATH"
      install:
        - yarn install --frozen-lockfile
      script:
        # `yarn build` is tested as part of the Heroku build job
        - yarn lint
        # `yarn lint` only checks the formatting of JS/JSX, this will also check CSS/HTML/JSON/Markdown/YAML.
        - yarn format:check
        - yarn test:coverage
        - yarn codecov

    # Run Heroku build & release related code
    # This build is configured to catch issues on PRs that would only be detected as part of Heroku's
    # build step when the code has already been merged to master
    # The step ./bin/post_compile requires the output of `yarn build`, thus, we need to build
    # both the JS and Python builds
    - env:
        - NODE_ENV=production YARN_PRODUCTION=true
      # Since we're using Python/pip and Node/yarn use the generic image
      language: generic
      cache:
        directories:
          - $HOME/.cache/yarn
          - $HOME/.cache/pip
          - node_modules
      before_install:
        # XXX: I have not been able to install 3.7.2 to match runtime.txt
        - pyenv global 3.7.1
        - nvm install 12.14.1
        - nvm use 12.14.1
        # Steps to validate versions in use
        - python --version
        - pip --version
        - node --version
        - yarn --version
      install:
        - pip install -r requirements.txt
        - yarn install
      script:
        - yarn heroku-postbuild
        - ./manage.py collectstatic --noinput
        # This generates the revision and does the Brotly/Gzip compression
        - ./bin/post_compile

    # Run Python tests & linters outside of the Docker containers
    - language: python
      python: '3.7'
      cache: pip
      install:
        - pip install tox
      script:
<<<<<<< HEAD
        - pre-commit run --all-files markdownlint
        - ./runchecks.sh
        - ./manage.py check
        # Several security features in settings.py (eg setting HSTS headers) are conditional on
        # 'https://' being in the site URL. In addition, we override the test environment's debug
        # value so the tests pass. The real environment variable will be checked during deployment.
        - SITE_URL=https://treeherder.dev TREEHERDER_DEBUG=False ./manage.py check --deploy --fail-level WARNING
        # Exercising running tests outside of Docker
        - pytest -x tests/ --ignore=tests/selenium
        # This is to deal with running the containers with --detached
        - docker-compose down
=======
        - tox
>>>>>>> 946b7cf8

    # Run Python tests inside of the Docker containers
    - language: shell
      services:
        - docker
      install:
        - pip install tox --user
        - pip install codecov --user
      script:
        - tox -e docker
        - codecov -f coverage.xml

    # Run Python Selenium tests
    - language: node_js
      services:
        - docker
      # The Node version here must be kept in sync with that in `package.json`.
      node_js: '12.13.0'
      cache: yarn
      install:
        - pip install tox --user
        - pip install codecov --user
      script:
        - tox -e selenium
        - codecov -f coverage.xml

notifications:
  email:
    on_success: never
    on_failure: always<|MERGE_RESOLUTION|>--- conflicted
+++ resolved
@@ -62,21 +62,7 @@
       install:
         - pip install tox
       script:
-<<<<<<< HEAD
-        - pre-commit run --all-files markdownlint
-        - ./runchecks.sh
-        - ./manage.py check
-        # Several security features in settings.py (eg setting HSTS headers) are conditional on
-        # 'https://' being in the site URL. In addition, we override the test environment's debug
-        # value so the tests pass. The real environment variable will be checked during deployment.
-        - SITE_URL=https://treeherder.dev TREEHERDER_DEBUG=False ./manage.py check --deploy --fail-level WARNING
-        # Exercising running tests outside of Docker
-        - pytest -x tests/ --ignore=tests/selenium
-        # This is to deal with running the containers with --detached
-        - docker-compose down
-=======
         - tox
->>>>>>> 946b7cf8
 
     # Run Python tests inside of the Docker containers
     - language: shell
