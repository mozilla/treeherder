dist: xenial
# Use the latest Travis images since they are more up to date than the stable release.
group: edge
services:
  - docker
matrix:
  include:
    # Run JS tests
    - language: node_js
      # The Node version here must be kept in sync with that in `package.json`.
      node_js: '12.13.0'
      cache: yarn
      before_install:
        # Try to keep version in sync with `package.json`
        - curl -o- -L https://yarnpkg.com/install.sh | bash -s -- --version 1.19.1
        - export PATH="$HOME/.yarn/bin:$PATH"
      install:
        - yarn install --frozen-lockfile
      script:
        - yarn test:coverage
        - yarn codecov

    # Run Heroku build & release related code
    - language: node_js
      # The Node version here must be kept in sync with that in `package.json`.
      node_js: '12.13.0'
      install:
        - yarn install --prod --frozen-lockfile
      script:
        - yarn build

    # Run basic linters
    - language: minimal
      # The Node version here must be kept in sync with that in `package.json`.
      node_js: '12.13.0'
      python: '3.7'
      cache:
        - pip
        - yarn
      install:
        - yarn install
        - pip install -r requirements/common.txt
        - pip install -r requirements/dev.txt
        - pip install -r requirements/docs.txt
      script:
<<<<<<< HEAD
        # `yarn build` is tested as part of the Selenium job.
        - yarn lint
        # `yarn lint` only checks the formatting of JS/JSX, this will also check CSS/HTML/JSON/Markdown/YAML.
        - yarn format:check
        - ./runchecks.sh

    # Run Python tests outside of the Docker containers
    - language: python
      python: '3.7'
      cache: pip
      install:
        # Initialize services required to run tests
        - docker-compose up --detach mysql redis rabbitmq
        - pip install -r requirements/common.txt -r requirements/dev.txt
      script:
        - ./manage.py check
        # Exercising running tests outside of Docker
        - pytest tests/ --ignore=tests/selenium --ignore=tests/extract
        # This is to deal with running the containers with --detached
        - docker-compose down
=======
        - docker-compose run backend ./runtests.sh
        - codecov -f coverage.xml
>>>>>>> 16263fd0

    # Run Python tests inside of the Docker containers
    - language: minimal
      install:
        - docker-compose build
        - pip install codecov --user
      script:
        - docker-compose run backend bash -c "pytest --cov --cov-report=xml tests/ --runslow --ignore=tests/selenium"
        - codecov -f coverage.xml

    # Run Python Selenium tests
    - env: python-tests-selenium
      language: node_js
      # The Node version here must be kept in sync with that in `package.json`.
      node_js: '12.13.0'
      cache:
        directories:
          - node_modules
      before_install:
        - docker-compose build
      install:
        - yarn install
        - pip install codecov --user
      before_script:
        # Run in `before_script` to prevent the Selenium tests from running if the UI build fails.
        - yarn build
      script:
        # Several security features in settings.py (eg setting HSTS headers) are conditional on
        # 'https://' being in the site URL. In addition, we override the test environment's debug
        # value so the tests pass. The real environment variable will be checked during deployment.
        - docker-compose run backend bash -c "SITE_URL=https://treeherder.dev TREEHERDER_DEBUG=False
          ./manage.py check --deploy --fail-level WARNING"
        # XXX: We have the Gecko driver inside of the Docker instance, thus, needing Selenium tests
        # running inside the Docker container
        - docker-compose run backend bash -c "pytest --cov --cov-report=xml tests/selenium/"
        - codecov -f coverage.xml

notifications:
  email:
    on_success: never
    on_failure: always<|MERGE_RESOLUTION|>--- conflicted
+++ resolved
@@ -43,7 +43,6 @@
         - pip install -r requirements/dev.txt
         - pip install -r requirements/docs.txt
       script:
-<<<<<<< HEAD
         # `yarn build` is tested as part of the Selenium job.
         - yarn lint
         # `yarn lint` only checks the formatting of JS/JSX, this will also check CSS/HTML/JSON/Markdown/YAML.
@@ -64,10 +63,6 @@
         - pytest tests/ --ignore=tests/selenium --ignore=tests/extract
         # This is to deal with running the containers with --detached
         - docker-compose down
-=======
-        - docker-compose run backend ./runtests.sh
-        - codecov -f coverage.xml
->>>>>>> 16263fd0
 
     # Run Python tests inside of the Docker containers
     - language: minimal
@@ -79,8 +74,7 @@
         - codecov -f coverage.xml
 
     # Run Python Selenium tests
-    - env: python-tests-selenium
-      language: node_js
+    - language: node_js
       # The Node version here must be kept in sync with that in `package.json`.
       node_js: '12.13.0'
       cache:
