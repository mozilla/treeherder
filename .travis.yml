--- conflicted
+++ resolved
@@ -54,13 +54,9 @@
         # value so the tests pass. The real environment variable will be checked during deployment.
         - docker-compose run -e SITE_URL=https://treeherder.dev -e TREEHERDER_DEBUG=False backend python -bb ./manage.py check --deploy --fail-level WARNING
         # Using `-bb` mode to surface BytesWarnings: https://docs.python.org/3.7/using/cmdline.html#cmdoption-b
-<<<<<<< HEAD
-        - docker-compose run backend python -m pytest tests/ --runslow --ignore=tests/selenium/
-=======
         - docker-compose run backend bash -c "pytest --cov-report=xml tests/ --runslow --ignore=tests/selenium"
       after_success:
         - codecov -f coverage.xml
->>>>>>> f52c49ab
 
     - env: python-tests-selenium
       language: node_js
@@ -79,13 +75,9 @@
         - yarn build
       script:
         # Using `-bb` mode to surface BytesWarnings: https://docs.python.org/3.7/using/cmdline.html#cmdoption-b
-<<<<<<< HEAD
-        - docker-compose run backend python -m pytest tests/selenium/
-=======
         - docker-compose run backend bash -c "pytest --cov-report=xml tests/selenium/"
       after_success:
         - codecov -f coverage.xml
->>>>>>> f52c49ab
 
 notifications:
   email:
