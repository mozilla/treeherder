import logging

import environ
import newrelic.agent
from django.core.exceptions import ObjectDoesNotExist

from treeherder.etl.common import (fetch_json,
                                   to_timestamp)
from treeherder.etl.push import store_push_data
from treeherder.model.models import Repository

env = environ.Env()
logger = logging.getLogger(__name__)


class PushLoader:
    """Transform and load a list of pushes"""

    def process(self, message_body, exchange, root_url):
        transformer = self.get_transformer_class(exchange)(message_body)
        try:
            newrelic.agent.add_custom_parameter("url", transformer.repo_url)
            newrelic.agent.add_custom_parameter("branch", transformer.branch)
            repos = Repository.objects
            if transformer.branch:
                repos = repos.filter(branch__regex="(^|,)%s($|,)" % transformer.branch)
            else:
                repos = repos.filter(branch=None)
            repo = repos.get(url=transformer.repo_url, active_status="active")
            newrelic.agent.add_custom_parameter("repository", repo.name)
        except ObjectDoesNotExist:
            repo_info = transformer.get_info()
            repo_info.update({
                "url": transformer.repo_url,
                "branch": transformer.branch,
            })
            newrelic.agent.record_custom_event("skip_unknown_repository",
                                               repo_info)
            logger.warning("Skipping unsupported repo: %s %s",
                           transformer.repo_url,
                           transformer.branch)
            return

        transformed_data = transformer.transform(repo.name)

        logger.info("Storing push for %s %s %s",
                    repo.name,
                    transformer.repo_url,
                    transformer.branch)
        store_push_data(repo, [transformed_data])

    def get_transformer_class(self, exchange):
        if "github" in exchange:
            if exchange.endswith("push"):
                return GithubPushTransformer
            elif exchange.endswith("pull-request"):
                return GithubPullRequestTransformer
        elif "/hgpushes/" in exchange:
            return HgPushTransformer
        raise PulsePushError(
            "Unsupported push exchange: {}".format(exchange))


class GithubTransformer:

    CREDENTIALS = {
        "client_id": env("GITHUB_CLIENT_ID", default=None),
        "client_secret": env("GITHUB_CLIENT_SECRET", default=None),
    }

    def __init__(self, message_body):
        self.message_body = message_body
        self.repo_url = self.get_repo()
        self.branch = self.get_branch()

    def get_branch(self):
        return self.message_body["details"]["event.base.repo.branch"]

    def get_info(self):
        # flatten the data a bit so it will show in new relic as fields
        info = self.message_body["details"].copy()
        info.update({
            "organization": self.message_body["organization"],
            "repository": self.message_body["repository"]
        })
        return info

    def fetch_push(self, url, repository):
        params = {}
        params.update(self.CREDENTIALS)

        logger.info("Fetching push details: %s", url)

        commits = self.get_cleaned_commits(fetch_json(url, params))
        head_commit = commits[-1]
        push = {
            "revision": head_commit["sha"],
            "push_timestamp": to_timestamp(
                head_commit["commit"]["author"]["date"]),
            "author": head_commit["commit"]["author"]["email"],
        }

        body = self.message_body
        # Github pull request events do not have the "commits" property
        if body.get("commits"):
            # A Github push event does not contain commits for merge pushes and need to use the head_commit
            head_commit = body["commits"][-1] if body["commits"] else body["head_commit"]
            # The commits in Pulse messages come from a Github push event which contains
            # the "timestamp" field. The commits from the "compare" API do not contain that field
            push["push_timestamp"] = to_timestamp(head_commit["timestamp"])

        revisions = []
        for commit in commits:
            revisions.append({
                "comment": commit["commit"]["message"],
                "author": u"{} <{}>".format(
                    commit["commit"]["author"]["name"],
                    commit["commit"]["author"]["email"]),
                "revision": commit["sha"]
            })

        push["revisions"] = revisions
        return push

    def get_cleaned_commits(self, commits):
        """Allow a subclass to change the order of the commits"""
        return commits


class GithubPushTransformer(GithubTransformer):
<<<<<<< HEAD
=======
    # Pulse message comes from here:
>>>>>>> 395237e7
    # https://github.com/taskcluster/taskcluster/blob/master/services/github/src/api.js#L254-L260
    # {
    #   exchange: exchange/taskcluster-github/v1/push
    #   routingKey: primary.mozilla-mobile.android-components
    #   payload: {
    #     organization: mozilla-mobile
    #     details: {
<<<<<<< HEAD
    #       event.head.repo.url: https://github.com/mozilla-mobile/android-components.git
    #       event.base.repo.branch: staging.tmp
=======
    #       event.base.repo.branch: staging.tmp
    #       event.base.sha: 7285afe57ae6207fdb5d6db45133dac2053b7820
    #       event.head.repo.url: https://github.com/mozilla-mobile/android-components.git
    #       event.head.sha: 5fdb785b28b356f50fc1d9cb180d401bb03fc1f1
>>>>>>> 395237e7
    #     }
    #     repository: android-components
    #     body: {
    #       commits: [{
    #         message: [ci skip][skip ci][skip netlify] -bors-staging-tmp-5835
    #         author:
    #           name: bors[bot]
    #           email: 26634292+bors[bot]@users.noreply.github.com
<<<<<<< HEAD
    #       }]
=======
    #         timestamp: 2020-02-12T15:29:12Z
    #       }]
    #       # Head commit is only available for merge commits
>>>>>>> 395237e7
    #       head_commit: {
    #         id: 5fdb785b28b356f50fc1d9cb180d401bb03fc1f1
    #         author: {
    #           name: bors[bot]
    #           email: 26634292+bors[bot]@users.noreply.github.com
    #         }
    #         timestamp: 2020-02-12T15:29:12Z
    #       }
    #     }
    # }

    URL_BASE = "https://api.github.com/repos/{}/{}/compare/{}...{}"

    def transform(self, repository):
        push_url = self.URL_BASE.format(
            self.message_body["organization"],
            self.message_body["repository"],
            self.message_body["details"]["event.base.sha"],
            self.message_body["details"]["event.head.sha"],
        )
        return self.fetch_push(push_url, repository)

    def get_cleaned_commits(self, compare):
        return compare["commits"]

    def get_repo(self):
        return self.message_body["details"]["event.head.repo.url"].replace(".git", "")


class GithubPullRequestTransformer(GithubTransformer):
    # {
    #     "organization": "mozilla",
    #     "action": "synchronize",
    #     "details": {
    #         "event.type": "pull_request.synchronize",
    #         "event.base.repo.branch": "master",
    #         "event.pullNumber": "1692",
    #         "event.base.user.login": "mozilla",
    #         "event.base.repo.url": "https: // github.com / mozilla / treeherder.git",
    #         "event.base.sha": "ff6a66a27c2c234e5820b8ffe48f17d85f1eb2db",
    #         "event.base.ref": "master",
    #         "event.head.user.login": "mozilla",
    #         "event.head.repo.url": "https: // github.com / armenzg / treeherder.git",
    #         "event.head.repo.branch": "github - pulse - pushes",
    #         "event.head.sha": "0efea0fa1396369b5058e16139a8ab51cdd7bd29",
    #         "event.head.ref": "github - pulse - pushes",
    #         "event.head.user.email": "mozilla@noreply.github.com",
    #     },
    #     "repository": "treeherder",
    #     "version": 1
    # }

    URL_BASE = "https://api.github.com/repos/{}/{}/pulls/{}/commits"

    def get_branch(self):
        """
        Pull requests don't use the actual branch, just the string "pull request"
        """
        return "pull request"

    def get_repo(self):
        return self.message_body["details"]["event.base.repo.url"].replace(".git", "")

    def transform(self, repository):
        pr_url = self.URL_BASE.format(
            self.message_body["organization"],
            self.message_body["repository"],
            self.message_body["details"]["event.pullNumber"]
        )

        return self.fetch_push(pr_url, repository)


class HgPushTransformer:
    # {
    #   "root": {
    #     "payload": {
    #       "pushlog_pushes": [
    #         {
    #           "time": 14698302460,
    #           "push_full_json_url": "https://hg.mozilla.org/try/json-pushes?version=2&full=1&startID=136597&endID=136598",
    #           "pushid": 136598,
    #           "push_json_url": " https: //hg.mozilla.org/try/json-pushes?version=2&startID=136597&endID=136598",
    #           "user": " james@hoppipolla.co.uk"
    #         }
    #       ],
    #       "heads": [
    #         "2f77bc4f354d9ba67ea5270b2fc789f4b0521287"
    #       ],
    #       "repo_url": "https://hg.mozilla.org/try",
    #       "_meta": {
    #         "sent": "2016-07-29T22:11:18.503365",
    #         "routing_key": "try",
    #         "serializer": "json",
    #         "exchange": "exchange/hgpushes/v1"
    #       }
    #     }
    #   }
    # }

    def __init__(self, message_body):
        self.message_body = message_body
        self.repo_url = message_body["payload"]["repo_url"]
        self.branch = None

    def get_info(self):
        return self.message_body["payload"]

    def transform(self, repository):
        logger.debug("transforming for %s", repository)
        url = self.message_body["payload"]["pushlog_pushes"][0]["push_full_json_url"]
        return self.fetch_push(url, repository)

    def fetch_push(self, url, repository, sha=None):
        newrelic.agent.add_custom_parameter("sha", sha)

        logger.debug("fetching for %s %s", repository, url)
        # there will only ever be one, with this url
        push = list(fetch_json(url)["pushes"].values())[0]

        commits = []
        # we only want to ingest the last 200 commits for each push,
        # to protect against the 5000+ commit merges on release day uplift.
        for commit in push['changesets'][-200:]:
            commits.append({
                "revision": commit["node"],
                "author": commit["author"],
                "comment": commit["desc"],
            })

        return {
            "revision": commits[-1]["revision"],
            "author": push["user"],
            "push_timestamp": push["date"],
            "revisions": commits,
        }


class PulsePushError(ValueError):
    pass<|MERGE_RESOLUTION|>--- conflicted
+++ resolved
@@ -128,10 +128,7 @@
 
 
 class GithubPushTransformer(GithubTransformer):
-<<<<<<< HEAD
-=======
     # Pulse message comes from here:
->>>>>>> 395237e7
     # https://github.com/taskcluster/taskcluster/blob/master/services/github/src/api.js#L254-L260
     # {
     #   exchange: exchange/taskcluster-github/v1/push
@@ -139,15 +136,10 @@
     #   payload: {
     #     organization: mozilla-mobile
     #     details: {
-<<<<<<< HEAD
-    #       event.head.repo.url: https://github.com/mozilla-mobile/android-components.git
-    #       event.base.repo.branch: staging.tmp
-=======
     #       event.base.repo.branch: staging.tmp
     #       event.base.sha: 7285afe57ae6207fdb5d6db45133dac2053b7820
     #       event.head.repo.url: https://github.com/mozilla-mobile/android-components.git
     #       event.head.sha: 5fdb785b28b356f50fc1d9cb180d401bb03fc1f1
->>>>>>> 395237e7
     #     }
     #     repository: android-components
     #     body: {
@@ -156,13 +148,9 @@
     #         author:
     #           name: bors[bot]
     #           email: 26634292+bors[bot]@users.noreply.github.com
-<<<<<<< HEAD
-    #       }]
-=======
     #         timestamp: 2020-02-12T15:29:12Z
     #       }]
     #       # Head commit is only available for merge commits
->>>>>>> 395237e7
     #       head_commit: {
     #         id: 5fdb785b28b356f50fc1d9cb180d401bb03fc1f1
     #         author: {
