--- conflicted
+++ resolved
@@ -301,18 +301,11 @@
 def interpret_cles_direction(cles, pvalue_threshold=PVALUE_THRESHOLD):
     if cles is None:
         return "CLES cannot be interpreted"
-<<<<<<< HEAD
     if cles > pvalue_threshold:
-        return f"{cles:.0%} chance a base value is greater than a new value"
-    else:
-        return f"{1 - cles:.0%} chance a new value is greater than a base value"
-=======
-    if cles >= pvalue_threshold:
         return f"{cles:.0%} chance a base value > a new value"
     if cles < pvalue_threshold:
         return f"{1 - cles:.0%} chance a new value > base value"
     return "CLES cannot be interpreted"
->>>>>>> 9cce06da
 
 
 # https://openpublishing.library.umass.edu/pare/article/1977/galley/1980/view/
