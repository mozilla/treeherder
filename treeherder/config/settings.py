import platform
import re
from datetime import timedelta
from os.path import (abspath,
                     dirname,
                     join)

import environ
from furl import furl
from kombu import (Exchange,
                   Queue)

from treeherder.config.utils import (connection_should_use_tls,
                                     get_tls_redis_url)

# TODO: Switch to pathlib once using Python 3.
SRC_DIR = dirname(dirname(dirname(abspath(__file__))))

env = environ.Env()

# Checking for OS type
IS_WINDOWS = "windows" in platform.system().lower()

# Top Level configuration
DEBUG = env.bool("TREEHERDER_DEBUG", default=False)
LOGGING_LEVEL = env("LOGGING_LEVEL", default="INFO")

<<<<<<< HEAD
# XXX This is likely something we can get rid of
=======
NEW_RELIC_DEVELOPER_MODE = env.bool("NEW_RELIC_DEVELOPER_MODE", default=True if DEBUG else False)

NEW_RELIC_INSIGHTS_API_KEY = env("NEW_RELIC_INSIGHTS_API_KEY", default=None)
NEW_RELIC_INSIGHTS_API_URL = 'https://insights-api.newrelic.com/v1/accounts/677903/query'

# Papertrail logs WARNING messages. This env variable allows modifying the behaviour
LOGGING_LEVEL = env.str("LOGGING_LEVEL", default='INFO')

>>>>>>> fbd8c4cc
GRAPHQL = env.bool("GRAPHQL", default=True)

# Make this unique, and don't share it with anybody.
SECRET_KEY = env("TREEHERDER_DJANGO_SECRET_KEY", default='secret-key-of-at-least-50-characters-to-pass-check-deploy')

# Hosts
SITE_URL = env("SITE_URL", default='http://localhost:8000')

SITE_HOSTNAME = furl(SITE_URL).host
# Including localhost allows using the backend locally
ALLOWED_HOSTS = [SITE_HOSTNAME, 'localhost']

# URL handling
APPEND_SLASH = False
ROOT_URLCONF = "treeherder.config.urls"
WSGI_APPLICATION = 'treeherder.config.wsgi.application'

# Send full URL within origin but only origin for cross-origin requests
SECURE_REFERRER_POLICY = "origin-when-cross-origin"

# We can't set X_FRAME_OPTIONS to DENY since renewal of an Auth0 token
# requires opening the auth handler page in an invisible iframe with the
# same origin.
X_FRAME_OPTIONS = 'SAMEORIGIN'

# Application definition
INSTALLED_APPS = [
    'django.contrib.auth',
    'django.contrib.contenttypes',
    # Disable Django's own staticfiles handling in favour of WhiteNoise, for
    # greater consistency between gunicorn and `./manage.py runserver`.
    'whitenoise.runserver_nostatic',
    'django.contrib.staticfiles',

    # 3rd party apps
    'rest_framework',
    'corsheaders',
    'django_filters',
    'graphene_django',

    # treeherder apps
    'treeherder.model',
    'treeherder.webapp',
    'treeherder.log_parser',
    'treeherder.etl',
    'treeherder.extract',
    'treeherder.perf',
    'treeherder.autoclassify',
    'treeherder.seta',
    'treeherder.intermittents_commenter',
    'treeherder.changelog',
]

# Docker/outside-of-Docker/Travis vs Heroku/Review-app
if DEBUG:
    NEW_RELIC_DEVELOPER_MODE = True
    # This controls whether the Django debug toolbar should be shown or not
    # https://django-debug-toolbar.readthedocs.io/en/latest/configuration.html#show-toolbar-callback
    # "You can provide your own function callback(request) which returns True or False."
    DEBUG_TOOLBAR_CONFIG = {
        'SHOW_TOOLBAR_CALLBACK': lambda request: DEBUG,
    }
    INSTALLED_APPS.append('debug_toolbar')
    INSTALLED_APPS.append('django_extensions')

# Heroku-review-app (defined in app.json)
if env("HEROKU_REVIEW_APP", default=False):
    SITE_URL = "https://{}.herokuapp.com".format(env("HEROKU_APP_NAME"))

# Middleware
MIDDLEWARE = [middleware for middleware in [
    # Adds custom New Relic annotations. Must be first so all transactions are annotated.
    'treeherder.middleware.NewRelicMiddleware',
    # Redirect to HTTPS/set HSTS and other security headers.
    'django.middleware.security.SecurityMiddleware',
    'django.middleware.clickjacking.XFrameOptionsMiddleware',
    'corsheaders.middleware.CorsMiddleware',
    # Allows both Django static files and those specified via `WHITENOISE_ROOT`
    # to be served by WhiteNoise, avoiding the need for Apache/nginx on Heroku.
    'treeherder.middleware.CustomWhiteNoise',
    'django.middleware.gzip.GZipMiddleware',
    'debug_toolbar.middleware.DebugToolbarMiddleware' if DEBUG else False,
    'django.contrib.sessions.middleware.SessionMiddleware',
    'django.middleware.common.CommonMiddleware',
    'django.middleware.csrf.CsrfViewMiddleware',
    'django.contrib.auth.middleware.AuthenticationMiddleware',
] if middleware]

# Templating
TEMPLATES = [{
    'BACKEND': 'django.template.backends.django.DjangoTemplates',
    'APP_DIRS': True,
}]

# Database
# The database config is defined using environment variables of form:
#
#   'mysql://username:password@host:optional_port/database_name'
#
# which django-environ converts into the Django DB settings dict format.
LOCALHOST_MYSQL_HOST = 'mysql://root@{}:3306/treeherder'.format('localhost' if IS_WINDOWS else '127.0.0.1')
DATABASES = {
    'default': env.db_url('DATABASE_URL', default=LOCALHOST_MYSQL_HOST),
}

# Only used when syncing local database with production replicas
UPSTREAM_DATABASE_URL = env('UPSTREAM_DATABASE_URL', default=None)
if UPSTREAM_DATABASE_URL:
    DATABASES['upstream'] = env.db_url_config(UPSTREAM_DATABASE_URL)

# We're intentionally not using django-environ's query string options feature,
# since it hides configuration outside of the repository, plus could lead to
# drift between environments.
for alias in DATABASES:
    # Persist database connections for 5 minutes, to avoid expensive reconnects.
    DATABASES[alias]['CONN_MAX_AGE'] = 300
    DATABASES[alias]['OPTIONS'] = {
        # Override Django's default connection charset of 'utf8', otherwise it's
        # still not possible to insert non-BMP unicode into utf8mb4 tables.
        'charset': 'utf8mb4',
        # From MySQL 5.7 onwards and on fresh installs of MySQL 5.6, the default value of the sql_mode
        # option contains STRICT_TRANS_TABLES. That option escalates warnings into errors when data are
        # truncated upon insertion, so Django highly recommends activating a strict mode for MySQL to
        # prevent data loss (either STRICT_TRANS_TABLES or STRICT_ALL_TABLES).
        'init_command': "SET sql_mode='STRICT_TRANS_TABLES'"
    }
    if connection_should_use_tls(DATABASES[alias]['HOST']):
        # Use TLS when connecting to RDS.
        # https://docs.aws.amazon.com/AmazonRDS/latest/UserGuide/CHAP_MySQL.html#MySQL.Concepts.SSLSupport
        # https://mysqlclient.readthedocs.io/user_guide.html#functions-and-attributes
        DATABASES[alias]['OPTIONS']['ssl'] = {
            'ca': 'deployment/aws/rds-combined-ca-bundle.pem',
        }

# Caches
REDIS_URL = env('REDIS_URL', default='redis://localhost:6379')
if connection_should_use_tls(REDIS_URL):
    # Connect using TLS on Heroku.
    REDIS_URL = get_tls_redis_url(REDIS_URL)

CACHES = {
    'default': {
        'BACKEND': 'django_redis.cache.RedisCache',
        'LOCATION': REDIS_URL,
        'OPTIONS': {
            # Override the default of no timeout, to avoid connection hangs.
            'SOCKET_CONNECT_TIMEOUT': 5,
        },
    },
}

# Internationalization
TIME_ZONE = "UTC"
USE_I18N = False
USE_L10N = True

# Static files (CSS, JavaScript, Images)
STATIC_ROOT = join(SRC_DIR, ".django-static")
STATIC_URL = "/static/"

# Create hashed+gzipped versions of assets during collectstatic,
# which will then be served by WhiteNoise with a suitable max-age.
# http://whitenoise.evans.io/en/stable/django.html#add-compression-and-caching-support
STATICFILES_STORAGE = 'whitenoise.storage.CompressedManifestStaticFilesStorage'

# Authentication
AUTHENTICATION_BACKENDS = [
    'django.contrib.auth.backends.ModelBackend',
    'treeherder.auth.backends.AuthBackend',
]

# Use the cache-based backend rather than the default of database.
SESSION_ENGINE = 'django.contrib.sessions.backends.cache'

# Path to redirect to on successful login.
LOGIN_REDIRECT_URL = '/'

# Path to redirect to on unsuccessful login attempt.
LOGIN_REDIRECT_URL_FAILURE = '/'

# Path to redirect to on logout.
LOGOUT_REDIRECT_URL = '/'

# Logging
LOGGING = {
    'version': 1,
    'disable_existing_loggers': False,
    'filters': {
        'require_debug_true': {
            '()': 'django.utils.log.RequireDebugTrue',
        },
    },
    'formatters': {
        'standard': {
            'format': "[%(asctime)s] %(levelname)s [%(name)s:%(lineno)s] %(message)s",
        },
    },
    'handlers': {
        'console': {
            'class': 'logging.StreamHandler',
            'formatter': 'standard'
        },
    },
    'loggers': {
        'django': {
            'filters': ['require_debug_true'],
            'handlers': ['console'],
            'level': 'INFO',
            'propagate': True,
        },
        'django.request': {
            'handlers': ['console'],
            'level': 'WARNING',
            'propagate': True,
        },
        'treeherder': {
            'handlers': ['console'],
            'level': LOGGING_LEVEL,
            'propagate': LOGGING_LEVEL != 'WARNING',
        },
        'kombu': {
            'handlers': ['console'],
            'level': 'WARNING',
        },
    }
}

# SECURITY
USE_X_FORWARDED_HOST = True
USE_X_FORWARDED_PORT = True
SECURE_PROXY_SSL_HEADER = ('HTTP_X_FORWARDED_PROTO', 'https')

if SITE_URL.startswith('https://'):
    SECURE_SSL_REDIRECT = True
    SECURE_HSTS_INCLUDE_SUBDOMAINS = True
    SECURE_HSTS_PRELOAD = True
    SECURE_HSTS_SECONDS = int(timedelta(days=365).total_seconds())
    # Mark session and CSRF cookies as being HTTPS-only.
    CSRF_COOKIE_SECURE = True
    SESSION_COOKIE_SECURE = True

SECURE_CONTENT_TYPE_NOSNIFF = True  # Set the `X-Content-Type-Options` header to `nosniff`.
SECURE_BROWSER_XSS_FILTER = True  # Sets the `X-XSS-Protection` header.

# System Checks
SILENCED_SYSTEM_CHECKS = [
    # We can't set CSRF_COOKIE_HTTPONLY to True since the requests to the API
    # made using Angular's `httpProvider` require access to the cookie.
    'security.W017',
    'security.W019'
]

# User Agents
# User agents which will be blocked from making requests to the site.
DISALLOWED_USER_AGENTS = (
    re.compile(r'^Go-http-client/'),
    # This was the old Go http package user agent prior to Go-http-client/*
    # https://github.com/golang/go/commit/0d1ceef9452c495b6f6d60e578886689184e5e4b
    re.compile(r'^Go 1.1 package http'),
    # Note: This intentionally does not match the command line curl
    # tool's default User Agent, only the library used by eg PHP.
    re.compile(r'^libcurl/'),
    re.compile(r'^Python-urllib/'),
    re.compile(r'^python-requests/'),
)


# THIRD PARTY APPS

# Auth0 setup
AUTH0_DOMAIN = env('AUTH0_DOMAIN', default="auth.mozilla.auth0.com")
AUTH0_CLIENTID = env('AUTH0_CLIENTID', default="q8fZZFfGEmSB2c5uSI8hOkKdDGXnlo5z")

# Celery

# TODO: Replace the use of different log parser queues for failures vs not with the
# RabbitMQ priority feature (since the idea behind separate queues was only to ensure
# failures are dealt with first if there is a backlog). After that it should be possible
# to simplify the queue configuration, by using the recommended CELERY_TASK_ROUTES instead:
# http://docs.celeryproject.org/en/latest/userguide/routing.html#automatic-routing
CELERY_TASK_QUEUES = [
    Queue('default', Exchange('default'), routing_key='default'),
    Queue('log_parser', Exchange('default'), routing_key='log_parser.normal'),
    Queue('log_parser_fail', Exchange('default'), routing_key='log_parser.failures'),
    Queue('log_autoclassify', Exchange('default'), routing_key='autoclassify.normal'),
    Queue('log_autoclassify_fail', Exchange('default'), routing_key='autoclassify.failures'),
    Queue('pushlog', Exchange('default'), routing_key='pushlog'),
    Queue('generate_perf_alerts', Exchange('default'), routing_key='generate_perf_alerts'),
    Queue('store_pulse_tasks', Exchange('default'), routing_key='store_pulse_tasks'),
    Queue('store_pulse_pushes', Exchange('default'), routing_key='store_pulse_pushes'),
    Queue('seta_analyze_failures', Exchange('default'), routing_key='seta_analyze_failures'),
]

# Force all queues to be explicitly listed in `CELERY_TASK_QUEUES` to help prevent typos
# and so that `lints/queuelint.py` can check a corresponding worker exists in `Procfile`.
CELERY_TASK_CREATE_MISSING_QUEUES = False

# Celery broker setup
CELERY_BROKER_URL = env('BROKER_URL', default='amqp://guest:guest@localhost:5672//')

# Force Celery to use TLS when appropriate (ie if not localhost),
# rather than relying on `CELERY_BROKER_URL` having `amqps://` or `?ssl=` set.
# This is required since CloudAMQP's automatically defined URL uses neither.
if connection_should_use_tls(CELERY_BROKER_URL):
    CELERY_BROKER_USE_SSL = True

# Recommended by CloudAMQP:
# https://www.cloudamqp.com/docs/celery.html
# Raise timeout from default of 4s, in case of Linux DNS timeouts etc.
CELERY_BROKER_CONNECTION_TIMEOUT = 30
# Disable heartbeats since CloudAMQP uses TCP keep-alive instead.
CELERY_BROKER_HEARTBEAT = None

# default value when no task routing info is specified
CELERY_TASK_DEFAULT_QUEUE = 'default'

# Make Celery defer the acknowledgment of a task until after the task has completed,
# to prevent data loss in the case of celery master process crashes or infra failures.
# https://devcenter.heroku.com/articles/celery-heroku#using-acks_late
# http://docs.celeryproject.org/en/latest/userguide/tasks.html#Task.acks_late
CELERY_TASK_ACKS_LATE = True

# Default celery time limits in seconds. The gap between the soft and hard time limit
# is to give the New Relic agent time to report the `SoftTimeLimitExceeded` exception.
# NB: The per-task `soft_time_limit` must always be lower than `CELERY_TASK_TIME_LIMIT`.
CELERY_TASK_SOFT_TIME_LIMIT = 15 * 60
CELERY_TASK_TIME_LIMIT = CELERY_TASK_SOFT_TIME_LIMIT + 30

CELERY_BEAT_SCHEDULE = {
    # this is just a failsafe in case the Pulse ingestion misses something
    'fetch-push-logs-every-5-minutes': {
        'task': 'fetch-push-logs',
        'schedule': timedelta(minutes=5),
        'relative': True,
        'options': {
            "queue": "pushlog"
        }
    },
    'seta-analyze-failures': {
        'task': 'seta-analyze-failures',
        'schedule': timedelta(days=1),
        'relative': True,
        'options': {
            'queue': "seta_analyze_failures"
        }
    },
}

# CORS Headers
CORS_ORIGIN_ALLOW_ALL = True  # allow requests from any host


# Rest Framework
REST_FRAMEWORK = {
    'ALLOWED_VERSIONS': ('1.0',),
    'DEFAULT_AUTHENTICATION_CLASSES': ('rest_framework.authentication.SessionAuthentication',),
    'DEFAULT_FILTER_BACKENDS': ('django_filters.rest_framework.DjangoFilterBackend',),
    'DEFAULT_PARSER_CLASSES': ('rest_framework.parsers.JSONParser',),
    'DEFAULT_PERMISSION_CLASSES': ('rest_framework.permissions.IsAuthenticatedOrReadOnly',),
    'DEFAULT_RENDERER_CLASSES': (
        'rest_framework.renderers.JSONRenderer',
        'rest_framework.renderers.BrowsableAPIRenderer',
    ),
    'DEFAULT_SCHEMA_CLASS': 'rest_framework.schemas.coreapi.AutoSchema',
    'DEFAULT_VERSION': '1.0',
    'DEFAULT_VERSIONING_CLASS': 'rest_framework.versioning.AcceptHeaderVersioning',
    'TEST_REQUEST_DEFAULT_FORMAT': 'json',
}

# Whitenoise
# http://whitenoise.evans.io/en/stable/django.html#available-settings
# Files in this directory will be served by WhiteNoise at the site root.
WHITENOISE_ROOT = join(SRC_DIR, ".build")
# Serve index.html for URLs ending in a trailing slash.
WHITENOISE_INDEX_FILE = True
# Only output the hashed filename version of static files and not the originals.
# Halves the time spent performing Brotli/gzip compression during deploys.
WHITENOISE_KEEP_ONLY_HASHED_FILES = True


# TREEHERDER

# Bugzilla
# BZ_API_URL is used to fetch bug suggestions from bugzilla
# BUGFILER_API_URL is used when filing bugs
# these are no longer necessarily the same so stage treeherder can submit
# to stage bmo, while suggestions can still be fetched from prod bmo
BZ_API_URL = "https://bugzilla.mozilla.org"
BUGFILER_API_URL = env("BUGZILLA_API_URL", default=BZ_API_URL)
BUGFILER_API_KEY = env("BUG_FILER_API_KEY", default=None)

# For intermittents commenter
COMMENTER_API_KEY = env("BUG_COMMENTER_API_KEY", default=None)

# Log Parsing
PARSER_MAX_STEP_ERROR_LINES = 100
FAILURE_LINES_CUTOFF = 35

# Perfherder
# Default minimum regression threshold for perfherder is 2% (otherwise
# e.g. the build size tests will alert on every commit)
PERFHERDER_REGRESSION_THRESHOLD = 2

# Various settings for treeherder's t-test "sliding window" alert algorithm
PERFHERDER_ALERTS_MIN_BACK_WINDOW = 12
PERFHERDER_ALERTS_MAX_BACK_WINDOW = 24
PERFHERDER_ALERTS_FORE_WINDOW = 12

# Only generate alerts for data newer than this time in seconds in perfherder
PERFHERDER_ALERTS_MAX_AGE = timedelta(weeks=2)

# Performance sheriff bot settings
MAX_BACKFILLS_PER_PLATFORM = {
    'linux': 200,
}
RESET_BACKFILL_LIMITS = timedelta(hours=24)

# Taskcluster credentials for PerfSheriffBot
PERF_SHERIFF_BOT_CLIENT_ID = env('PERF_SHERIFF_BOT_CLIENT_ID', default=None)
PERF_SHERIFF_BOT_ACCESS_TOKEN = env('PERF_SHERIFF_BOT_ACCESS_TOKEN', default=None)

# Resource count to limit the number of threads opening connections with the DB
CONN_RESOURCES = 50

# This is only used for removing the rate limiting. You can create your own here:
# https://github.com/settings/tokens
GITHUB_TOKEN = env("GITHUB_TOKEN", default=None)<|MERGE_RESOLUTION|>--- conflicted
+++ resolved
@@ -25,18 +25,10 @@
 DEBUG = env.bool("TREEHERDER_DEBUG", default=False)
 LOGGING_LEVEL = env("LOGGING_LEVEL", default="INFO")
 
-<<<<<<< HEAD
-# XXX This is likely something we can get rid of
-=======
-NEW_RELIC_DEVELOPER_MODE = env.bool("NEW_RELIC_DEVELOPER_MODE", default=True if DEBUG else False)
-
 NEW_RELIC_INSIGHTS_API_KEY = env("NEW_RELIC_INSIGHTS_API_KEY", default=None)
 NEW_RELIC_INSIGHTS_API_URL = 'https://insights-api.newrelic.com/v1/accounts/677903/query'
 
-# Papertrail logs WARNING messages. This env variable allows modifying the behaviour
-LOGGING_LEVEL = env.str("LOGGING_LEVEL", default='INFO')
-
->>>>>>> fbd8c4cc
+# XXX This is likely something we can get rid of
 GRAPHQL = env.bool("GRAPHQL", default=True)
 
 # Make this unique, and don't share it with anybody.
