#!/usr/bin/env bash

# Make non-zero exit codes & other errors fatal.
set -euo pipefail

echo "Running pip check"
pip check

echo "Checking CELERY_TASK_QUEUES matches Procfile"
python -bb ./lints/queuelint.py

echo "Running flake8"
flake8 --show-source || { echo "flake8 errors found!"; exit 1; }

echo "Running isort"
isort --check-only --diff --quiet \
 || { echo "isort errors found! Run 'isort' with no options to fix."; exit 1; }

echo "Running shellcheck"
git grep -El '^#!/.+\b(bash|sh)\b' | xargs shellcheck

echo "Running test docs generation"
mkdocs build

echo "Running Django system checks"
# See .travis.yml for explanation of the environment variable overriding.
SITE_URL="https://treeherder.dev" TREEHERDER_DEBUG="False" python -bb ./manage.py check --deploy --fail-level WARNING

echo "Running Python tests"
<<<<<<< HEAD
python -m pytest tests/
=======
pytest --cov-report=xml tests/
>>>>>>> f52c49ab
<|MERGE_RESOLUTION|>--- conflicted
+++ resolved
@@ -27,8 +27,4 @@
 SITE_URL="https://treeherder.dev" TREEHERDER_DEBUG="False" python -bb ./manage.py check --deploy --fail-level WARNING
 
 echo "Running Python tests"
-<<<<<<< HEAD
-python -m pytest tests/
-=======
-pytest --cov-report=xml tests/
->>>>>>> f52c49ab
+pytest --cov-report=xml tests/