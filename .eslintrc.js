--- conflicted
+++ resolved
@@ -24,14 +24,10 @@
     browser: true,
   },
   rules: {
-<<<<<<< HEAD
     // TODO: Fix & remove the majority of these deviations from AirBnB style (bug 1183749).
-    camelcase: 'off',
-=======
     'class-methods-use-this': 'off',
     'consistent-return': 'off',
     'default-case': 'off',
->>>>>>> 560fdc83
     'jsx-a11y/click-events-have-key-events': 'off',
     'no-alert': 'off',
     'no-continue': 'off',
