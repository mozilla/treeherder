--- conflicted
+++ resolved
@@ -7,11 +7,5 @@
 # Ignore AngularJS HTML templates since they don't always parse correctly.
 ui/partials/
 
-<<<<<<< HEAD
-# Ignore dev directory
-venv
-
-=======
->>>>>>> ceb7a0f5
 # Ignore markdown
 *.md