repos:
<<<<<<< HEAD
  - repo: https://github.com/astral-sh/ruff-pre-commit
    rev: v0.0.275
=======
  - repo: https://github.com/pycqa/flake8
    rev: 6.0.0
>>>>>>> 88051158
    hooks:
      - id: ruff
  - repo: https://github.com/shellcheck-py/shellcheck-py
    rev: v0.9.0.5
    hooks:
      - id: shellcheck
  - repo: https://github.com/pre-commit/mirrors-prettier
    rev: v2.2.1
    hooks:
      - id: prettier
  - repo: https://github.com/igorshubovych/markdownlint-cli
    rev: v0.32.2
    hooks:
      - id: markdownlint
        args: [--fix]
  - repo: https://github.com/psf/black
    rev: 23.3.0
    hooks:
      - id: black
        language_version: python3.9<|MERGE_RESOLUTION|>--- conflicted
+++ resolved
@@ -1,11 +1,6 @@
 repos:
-<<<<<<< HEAD
   - repo: https://github.com/astral-sh/ruff-pre-commit
     rev: v0.0.275
-=======
-  - repo: https://github.com/pycqa/flake8
-    rev: 6.0.0
->>>>>>> 88051158
     hooks:
       - id: ruff
   - repo: https://github.com/shellcheck-py/shellcheck-py
