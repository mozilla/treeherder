{
  "name": "treeherder",
  "description": "Mozilla Treeherder reporting dashboard",
  "repository": {
    "type": "git",
    "url": "https://github.com/mozilla/treeherder.git"
  },
  "license": "MPL-2.0",
  "engines": {
<<<<<<< HEAD
    "node": "16.13.2",
    "yarn": "1.22.19"
=======
    "node": "18.5.0",
    "yarn": "1.22.5"
>>>>>>> 9da6f798
  },
  "dependencies": {
    "@fortawesome/fontawesome-svg-core": "1.2.36",
    "@fortawesome/free-brands-svg-icons": "5.12.1",
    "@fortawesome/free-regular-svg-icons": "5.12.1",
    "@fortawesome/free-solid-svg-icons": "5.12.1",
    "@fortawesome/react-fontawesome": "0.1.18",
    "@types/prop-types": "*",
    "@types/react": "*",
    "@types/react-dom": "*",
    "ajv": "8.6.3",
    "assert": "^2.0.0",
    "auth0-js": "9.13.4",
    "connected-react-router": "6.8.0",
    "fuse.js": "6.0.4",
    "history": "4.10.1",
    "js-cookie": "3.0.1",
    "js-yaml": "4.1.0",
    "json-e": "4.4.3",
    "json-schema-defaults": "0.4.0",
    "lodash": "4.17.21",
    "moment": "2.29.4",
    "numeral": "2.0.6",
    "pako": "2.0.4",
    "prop-types": "15.7.2",
    "query-string": "7.0.1",
    "react": "17.0.2",
    "react-dates": "21.5.1",
    "react-dom": "17.0.2",
    "react-helmet": "6.0.0",
    "react-highlight-words": "0.16.0",
    "react-hot-keys": "2.5.2",
    "react-hot-loader": "4.12.21",
    "react-lazylog": "4.4.4",
    "react-linkify": "0.2.2",
    "react-redux": "7.1.3",
    "react-router-dom": "5.1.2",
    "react-split-pane": "0.1.92",
    "react-table": "6.10.3",
    "react-tabs": "3.0.0",
    "reactstrap": "8.5.1",
    "redux": "4.0.5",
    "redux-debounce": "1.0.1",
    "redux-mock-store": "1.5.4",
    "redux-thunk": "2.3.0",
    "taskcluster-client-web": "38.0.6",
    "taskcluster-lib-scopes": "11.0.0",
    "taskcluster-lib-urls": "13.0.1",
    "victory": "35.0.9"
  },
  "devDependencies": {
    "@babel/plugin-proposal-class-properties": "^7.10.1",
    "@babel/plugin-syntax-dynamic-import": "^7.8.3",
    "@babel/preset-env": "^7.10.2",
    "@babel/preset-react": "^7.10.1",
    "@pollyjs/adapter-fetch": "5.1.1",
    "@pollyjs/adapter-node-http": "5.1.1",
    "@pollyjs/adapter-puppeteer": "5.1.1",
    "@pollyjs/core": "5.1.1",
    "@pollyjs/persister-fs": "5.0.0",
    "@testing-library/jest-dom": "5.0.2",
    "@testing-library/react": "12.0.0",
    "babel-eslint": "^10.1.0",
    "babel-loader": "^8.2.0",
    "clean-webpack-plugin": "^4.0.0",
    "codecov": "3.7.2",
    "copy-webpack-plugin": "^11.0.0",
    "css-loader": "^6.7.0",
    "eslint": "7.0.0",
    "eslint-config-airbnb": "18.0.1",
    "eslint-config-prettier": "6.7.0",
    "eslint-plugin-import": "2.22.1",
    "eslint-plugin-jest": "23.1.1",
    "eslint-plugin-jsx-a11y": "6.2.3",
    "eslint-plugin-prettier": "3.1.4",
    "eslint-plugin-react": "7.16.0",
    "fetch-mock": "9.4.0",
    "html-loader": "^0.5.5",
    "html-webpack-plugin": "^5.5.0",
    "jest": "26.0.1",
    "jest-environment-puppeteer": "6.0.3",
    "jest-puppeteer": "6.0.3",
    "markdownlint-cli": "0.31.1",
    "mini-css-extract-plugin": "^1.6.0",
    "path": "0.12.7",
    "prettier": "2.0.5",
    "puppeteer": "8.0.0",
    "setup-polly-jest": "0.9.1",
    "style-loader": "^3.3.0",
    "webpack": "^5.72.0",
    "webpack-cli": "^4.9.0",
    "webpack-dev-server": "^4.9.0",
    "webpack-merge": "5.8.0"
  },
  "scripts": {
    "build": "node ./node_modules/webpack/bin/webpack.js --mode production",
    "build:dev": "node ./node_modules/webpack/bin/webpack.js --mode development",
    "codecov": "rm -rf coverage && node ./node_modules/codecov/bin/codecov",
    "format": "node ./node_modules/prettier/bin-prettier.js --write \"**/*.{css,html,js,jsx,json,md,yaml,yml}\"",
    "format:check": "node ./node_modules/prettier/bin-prettier.js --check \"**/*.{css,html,js,jsx,json,md,yaml,yml}\"",
    "lint": "node ./node_modules/eslint/bin/eslint.js --report-unused-disable-directives --max-warnings 0 --format codeframe --ext js,jsx \".*.js\" \"*.js\" ui/ tests/ui/",
    "lint-with-cache": "node ./node_modules/eslint/bin/eslint.js --cache --report-unused-disable-directives --max-warnings 0 --format codeframe --ext js,jsx \".*.js\" \"*.js\" ui/ tests/ui/",
    "markdownlint": "npx markdownlint-cli -c .markdownlint.json -p .markdownlintignore .",
    "prettier": "npx prettier --check .",
    "start": "node ./node_modules/webpack/bin/webpack.js serve --mode development",
    "start:stage": "BACKEND=https://treeherder.allizom.org node ./node_modules/webpack/bin/webpack.js serve --mode development",
    "start:local": "BACKEND=http://localhost:8000 node ./node_modules/webpack/bin/webpack.js serve --mode development",
    "test:coverage": "node ./node_modules/jest/bin/jest -w 1 --silent --coverage",
    "test": "node ./node_modules/jest/bin/jest",
    "test:integration": "node node_modules/puppeteer/install.js && set TEST_TYPE=integration && node ./node_modules/jest/bin/jest",
    "test:watch": "node ./node_modules/jest/bin/jest --watch"
  },
  "resolutions": {
    "cacache": "15.0.6"
  }
}<|MERGE_RESOLUTION|>--- conflicted
+++ resolved
@@ -7,13 +7,8 @@
   },
   "license": "MPL-2.0",
   "engines": {
-<<<<<<< HEAD
-    "node": "16.13.2",
+    "node": "18.5.0",
     "yarn": "1.22.19"
-=======
-    "node": "18.5.0",
-    "yarn": "1.22.5"
->>>>>>> 9da6f798
   },
   "dependencies": {
     "@fortawesome/fontawesome-svg-core": "1.2.36",
