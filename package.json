--- conflicted
+++ resolved
@@ -93,13 +93,8 @@
     "jest-dom": "3.1.3",
     "node-fetch": "1.7.3",
     "prettier": "1.16.4",
-<<<<<<< HEAD
-    "react-testing-library": "6.0.4",
     "webpack-dev-server": "3.3.0"
-=======
     "react-testing-library": "6.1.2",
-    "webpack-dev-server": "3.2.1"
->>>>>>> 71e5ccad
   },
   "scripts": {
     "build": "node ./node_modules/webpack/bin/webpack.js --mode production",
