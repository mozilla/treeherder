--- conflicted
+++ resolved
@@ -3,14 +3,9 @@
 envlist = py27
 
 [testenv]
-<<<<<<< HEAD
-passenv = DISPLAY PYTEST_ADDOPTS PYTEST_BASE_URL SAUCELABS_USR SAUCELABS_PSW \
-    JENKINS_URL JOB_NAME BUILD_NUMBER
-=======
 passenv = BUILD_NUMBER DISPLAY GIT_BRANCH GIT_COMMIT GIT_URL JENKINS_URL \
-    JOB_NAME PYTEST_ADDOPTS PYTEST_BASE_URL SAUCELABS_API_KEY \
-    SAUCELABS_USERNAME
->>>>>>> 87b808a5
+    JOB_NAME PYTEST_ADDOPTS PYTEST_BASE_URL SAUCELABS_USR \
+    SAUCELABS_PSW
 deps = -rrequirements.txt
 commands = pytest \
     --junit-xml=results/{envname}.xml \
