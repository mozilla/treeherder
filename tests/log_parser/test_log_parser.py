--- conflicted
+++ resolved
@@ -74,7 +74,6 @@
     )
 
 
-<<<<<<< HEAD
 def test_artifact_parser():
     parser = JobArtifactParser()
     parser.state = parser.ST_STARTED
@@ -89,7 +88,7 @@
 
     assert parser.scrape == ['foo', 'bar']
 
-=======
+
 def xtest_crashtest_log_view_parser(jm, initial_data, monkeypatch):
     """Process a job with a single log reference."""
 
@@ -140,7 +139,6 @@
         lpc.artifacts[parser.name]["steps"],
         indent=4,
     )
->>>>>>> c291d852
 
 def xtest_download_logs(sample_data):
     """
