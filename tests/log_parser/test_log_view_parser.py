import json

from treeherder.log_parser.logparsecollection import LogParseCollection
from treeherder.log_parser.logviewparser import BuildbotLogViewParser

from tests import test_utils
from ..sampledata import SampleData


def do_test(job_type, log):
    """
    Test a single log with the ``LogViewParser``.

    ``job_type`` - Something like "mochitest", "crashtest" or "reftest"
    ``log`` - the url prefix of the log to test.  Also searches for the
              result file with the same prefix.
    """

    url = "file://{0}".format(
        SampleData().get_log_path("{0}.txt.gz".format(log)))
    exp = test_utils.load_exp("{0}.logview.json".format(log))

    jap = BuildbotLogViewParser(job_type, url)
    lpc = LogParseCollection(url, parsers=jap)
    lpc.parse()
    act = lpc.artifacts[jap.name]
    assert act == exp, test_utils.diff_dict(exp, act)
<<<<<<< HEAD

    # if you want to gather results for a new test, use this
=======
    # Use this assert when creating new tests and you want to get the actual
    # returned artifact:
>>>>>>> 75f29843
    # assert act == exp, json.dumps(act, indent=4)


def test_crashtest_passing(jm, initial_data):
    """Process a job with a single log reference."""

    do_test(
        "crashtest",
        "mozilla-central_fedora-b2g_test-crashtest-1-bm54-tests1-linux-build50"
    )


def test_mochitest_pass(jm, initial_data):
    """Process a job with a single log reference."""

    do_test(
        "mochitest",
        "mozilla-central_mountainlion_test-mochitest-2-bm77-tests1-macosx-build141"
    )


def test_mochitest_fail(jm, initial_data):
    """Process a job with a single log reference."""

    do_test(
        "mochitest",
        "mozilla-esr17_xp_test_pgo-mochitest-browser-chrome-bm74-tests1-windows-build12"
    )


def test_mochitest_process_crash(jm, initial_data):
    """Test a mochitest log that has PROCESS-CRASH """

    do_test(
        "mochitest",
        "mozilla-inbound_ubuntu64_vm-debug_test-mochitest-other-bm53-tests1-linux-build122"
    )


def test_jetpack_fail(jm, initial_data):
    """Process a job with a single log reference."""

    do_test(
        "jetpack",
        "ux_ubuntu32_vm_test-jetpack-bm67-tests1-linux-build16"
    )<|MERGE_RESOLUTION|>--- conflicted
+++ resolved
@@ -9,7 +9,7 @@
 
 def do_test(job_type, log):
     """
-    Test a single log with the ``LogViewParser``.
+    Test a single log.
 
     ``job_type`` - Something like "mochitest", "crashtest" or "reftest"
     ``log`` - the url prefix of the log to test.  Also searches for the
@@ -25,13 +25,8 @@
     lpc.parse()
     act = lpc.artifacts[jap.name]
     assert act == exp, test_utils.diff_dict(exp, act)
-<<<<<<< HEAD
-
-    # if you want to gather results for a new test, use this
-=======
     # Use this assert when creating new tests and you want to get the actual
     # returned artifact:
->>>>>>> 75f29843
     # assert act == exp, json.dumps(act, indent=4)
 
 
