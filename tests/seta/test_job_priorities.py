import datetime

import pytest
from mock import patch

from treeherder.config.settings import SETA_LOW_VALUE_PRIORITY
from treeherder.seta.job_priorities import seta_job_scheduling
<<<<<<< HEAD
from treeherder.seta.runnable_jobs import RunnableJobsClient
=======
from treeherder.seta.models import TaskRequest
>>>>>>> 1f442668


@pytest.mark.django_db()
@patch('treeherder.seta.job_priorities._validate_request', return_value=None)  # Prevent checking the repository name
@patch('treeherder.etl.seta.list_runnable_jobs')
def test_gecko_decision_task(runnable_jobs_list, validate_request,
                             test_repository, runnable_jobs_data, all_job_priorities_stored):
    '''
    When the Gecko decision task calls SETA it will return all jobs that are less likely to catch
    a regression (low value jobs).
    '''
<<<<<<< HEAD
    query_runnable_jobs.return_value = runnable_jobs_data
=======
    runnable_jobs_list.return_value = runnable_jobs_data
    for i in range(1, SETA_LOW_VALUE_PRIORITY):
        jobs = seta_job_scheduling(project=test_repository.name,
                                   build_system_type='taskcluster',
                                   increase_counter=True)
        assert len(jobs['jobtypes'][str(datetime.date.today())]) == 1
        assert TaskRequest.objects.get(repository__name=test_repository.name).counter == i

    # On the SETA_LOW_VALUE_PRIORITY-th call we should run all jobs by not returning any jobs as low value
>>>>>>> 1f442668
    jobs = seta_job_scheduling(project=test_repository.name,
                               build_system_type='taskcluster')
    assert len(jobs['jobtypes'][str(datetime.date.today())]) == 1<|MERGE_RESOLUTION|>--- conflicted
+++ resolved
@@ -5,11 +5,7 @@
 
 from treeherder.config.settings import SETA_LOW_VALUE_PRIORITY
 from treeherder.seta.job_priorities import seta_job_scheduling
-<<<<<<< HEAD
 from treeherder.seta.runnable_jobs import RunnableJobsClient
-=======
-from treeherder.seta.models import TaskRequest
->>>>>>> 1f442668
 
 
 @pytest.mark.django_db()
@@ -21,19 +17,7 @@
     When the Gecko decision task calls SETA it will return all jobs that are less likely to catch
     a regression (low value jobs).
     '''
-<<<<<<< HEAD
     query_runnable_jobs.return_value = runnable_jobs_data
-=======
-    runnable_jobs_list.return_value = runnable_jobs_data
-    for i in range(1, SETA_LOW_VALUE_PRIORITY):
-        jobs = seta_job_scheduling(project=test_repository.name,
-                                   build_system_type='taskcluster',
-                                   increase_counter=True)
-        assert len(jobs['jobtypes'][str(datetime.date.today())]) == 1
-        assert TaskRequest.objects.get(repository__name=test_repository.name).counter == i
-
-    # On the SETA_LOW_VALUE_PRIORITY-th call we should run all jobs by not returning any jobs as low value
->>>>>>> 1f442668
     jobs = seta_job_scheduling(project=test_repository.name,
                                build_system_type='taskcluster')
     assert len(jobs['jobtypes'][str(datetime.date.today())]) == 1