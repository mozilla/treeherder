--- conflicted
+++ resolved
@@ -26,13 +26,8 @@
 
     python -m venv .venv             # IMPORTANT: Notice the dot in the name
     source .venv/bin/activate
-<<<<<<< HEAD
     python -m pip install -r requirements/dev.txt
     python -m pip install -r requirements/common.txt
-=======
-    pip install -r requirements/dev.txt
-    pip install -r requirements/common.txt 
->>>>>>> 0fe03627
 
 ...or Windows...
 
@@ -40,14 +35,8 @@
     rem IMPORTANT: Notice the dot in `.venv`
     python -m virtualenv .venv             
     .venv\Scripts\activate
-<<<<<<< HEAD
     python -m pip install -r requirements\dev.txt
     python -m pip install -r requirements\common.txt
-
-> The pip install order is important:  We want the `common` requirements to overwrite the `dev` requirements (in the event there are conflicts)
-=======
-    pip install -r requirements\dev.txt -r requirements\common.txt
->>>>>>> 0fe03627
 
 > The pip install order is important:  We want the `common` requirements to overwrite the `dev` requirements (in the event there are conflicts)
 
