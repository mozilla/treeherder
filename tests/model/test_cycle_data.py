--- conflicted
+++ resolved
@@ -1,4 +1,5 @@
 from datetime import datetime, timedelta
+import taskcluster
 
 import pytest
 from unittest.mock import MagicMock
@@ -18,17 +19,13 @@
     Push,
 )
 from treeherder.perf.exceptions import MaxRuntimeExceeded
-<<<<<<< HEAD
-from treeherder.perf.models import PerformanceDatum, PerformanceSignature
-from treeherder.services.max_runtime import MaxRuntime
-=======
 from treeherder.perf.models import (
     PerformanceDatum,
     PerformanceSignature,
     PerformanceAlertSummary,
     PerformanceAlert,
 )
->>>>>>> 4af1dc41
+from treeherder.services.max_runtime import MaxRuntime
 
 
 def test_cycle_all_data(
@@ -205,8 +202,6 @@
 def test_cycle_performance_data(
     test_repository, try_repository, repository_name, push_stored, test_perf_signature, monkeypatch
 ):
-    import taskcluster
-
     monkeypatch.setattr(taskcluster, 'Notify', MagicMock())
 
     test_repository.name = repository_name
@@ -276,8 +271,6 @@
     test_perf_signature_2,
     monkeypatch,
 ):
-    import taskcluster
-
     monkeypatch.setattr(taskcluster, 'Notify', MagicMock())
 
     total_removals = 3
@@ -372,7 +365,11 @@
         datetime.now() - timedelta(hours=1, seconds=1),
     ],
 )
-def test_summary_without_any_kind_of_alerts_is_deleted(expired_time, empty_alert_summary):
+def test_summary_without_any_kind_of_alerts_is_deleted(
+    expired_time, empty_alert_summary, monkeypatch
+):
+    monkeypatch.setattr(taskcluster, 'Notify', MagicMock())
+
     empty_alert_summary.created = expired_time
     empty_alert_summary.save()
 
@@ -392,7 +389,11 @@
         datetime.now() - timedelta(minutes=50),
     ],
 )
-def test_summary_without_any_kind_of_alerts_isnt_deleted(recently, empty_alert_summary):
+def test_summary_without_any_kind_of_alerts_isnt_deleted(
+    recently, empty_alert_summary, monkeypatch
+):
+    monkeypatch.setattr(taskcluster, 'Notify', MagicMock())
+
     empty_alert_summary.created = recently
     empty_alert_summary.save()
 
@@ -418,8 +419,15 @@
     ],
 )
 def test_summary_with_alerts_isnt_deleted(
-    creation_time, empty_alert_summary, test_perf_alert, test_perf_alert_2, test_perf_data
-):
+    creation_time,
+    empty_alert_summary,
+    test_perf_alert,
+    test_perf_alert_2,
+    test_perf_data,
+    monkeypatch,
+):
+    monkeypatch.setattr(taskcluster, 'Notify', MagicMock())
+
     empty_alert_summary.created = creation_time
     empty_alert_summary.save()
 
