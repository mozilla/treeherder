--- conflicted
+++ resolved
@@ -13,11 +13,7 @@
   dsn:
     'https://55e8465b492c41fbb6af031de8b13e3e@o493645.ingest.sentry.io/5567629',
   autoSessionTracking: true,
-<<<<<<< HEAD
-  integrations: [new Integrations.BrowserTracing()],
-=======
   integrations: [new Integrations.BrowserTracing(), new Integrations.Mysql()],
->>>>>>> b87685a2
 
   // We recommend adjusting this value in production, or using tracesSampler
   // for finer control
