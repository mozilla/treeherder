"use strict";

treeherder.controller('BugFilerCtrl', [
    '$scope', '$rootScope', '$uibModalInstance', '$http', 'summary',
    'fullLog', 'parsedLog', 'reftest', 'selectedJob', 'allFailures',
    'crashSignatures', 'successCallback', 'thNotify',
    function BugFilerCtrl(
        $scope, $rootScope, $uibModalInstance, $http, summary,
        fullLog, parsedLog, reftest, selectedJob, allFailures,
        crashSignatures, successCallback, thNotify) {

        var bzBaseUrl = "https://bugzilla.mozilla.org/";

        $scope.omittedLeads = ["TEST-UNEXPECTED-FAIL", "PROCESS-CRASH", "TEST-UNEXPECTED-ERROR", "REFTEST ERROR"];

        /**
         *  'enter' from the product search input should initiate the search
         */
        $scope.productSearchEnter = function(ev) {
            if (ev.keyCode === 13) {
                $scope.findProduct();
            }
        };

        /*
         **
         */
        $scope.isReftest = function() {
            return reftest !== "";
        };

        $scope.parsedLog = parsedLog;
        $scope.fullLog = fullLog;
        $scope.crashSignatures = crashSignatures.join("\n");
        if ($scope.isReftest()) {
            $scope.reftest = reftest;
        }

        /**
         *  Pre-fill the form with information/metadata from the failure
         */
        $scope.initiate = function() {
            var thisFailure = "";

            // Auto-block the stylo-bustage metabug if this is a stylo failure
            if (selectedJob.build_platform.includes("stylo")) {
                $scope.modalBlocks = "stylo-bustage,";
            }

            for (var i = 0; i < allFailures.length; i++) {
                for (var j=0; j < $scope.omittedLeads.length; j++) {
                    if (allFailures[i][0].search($scope.omittedLeads[j]) >= 0 && allFailures[i].length > 1) {
                        allFailures[i].shift();
                    }
                }
                if (i !== 0) {
                    thisFailure += "\n";
                }
                thisFailure += allFailures[i].join(" | ");
            }
            $scope.thisFailure = thisFailure;

            $scope.findProduct();
        };

        $uibModalInstance.parsedSummary = "";
        $uibModalInstance.initiate = $scope.initiate;
        $uibModalInstance.possibleFilename = "";

        /*
         *  Remove extraneous junk from the start of the summary line
         *  and try to find the failing test name from what's left
         */
        $scope.parseSummary = function(summary) {
            // Strip out some extra stuff at the start of some failure paths
            var re = /file:\/\/\/.*?\/build\/tests\/reftest\/tests\//gi;
            summary = summary.replace(re, "");
            re = /\/home\/worker\/workspace\/build\/src\//gi;
            summary = summary.replace(re, "");
            re = /chrome:\/\/mochitests\/content\/a11y\//gi;
            summary = summary.replace(re, "");
            re = /\/home\/worker\/checkouts\/gecko\//gi;
            summary = summary.replace(re, "");
            re = /http:\/\/([0-9]+\.[0-9]+\.[0-9]+\.[0-9]+):([0-9]+)\/tests\//gi;
            summary = summary.replace(re, "");
            re = /jetpack-package\//gi;
            summary = summary.replace(re, "");
            re = /xpcshell-child-process.ini:/gi;
            summary = summary.replace(re, "");
<<<<<<< HEAD
            summary = summary.replace("/_mozilla/", "mozilla/tests/");
=======
            re = /xpcshell-unpack.ini:/gi;
            summary = summary.replace(re, "");
>>>>>>> 902a22a2

            summary = summary.split(" | ");

            for (var i=0; i < $scope.omittedLeads.length; i++) {
                if (summary[0].search($scope.omittedLeads[i]) >= 0 && summary.length > 1) {
                    summary.shift();
                }
            }

            $uibModalInstance.possibleFilename = summary[0].split("==")[0].split("/").pop().split("\\").pop().trim().split(" ")[0];

            return [summary, $uibModalInstance.possibleFilename];
        };

        $uibModalInstance.parsedSummary = $scope.parseSummary(summary);
        var summaryString = $uibModalInstance.parsedSummary[0].join(" | ");
        if (selectedJob.job_group_name.toLowerCase().includes("reftest")) {
            var re = /layout\/reftests\//gi;
            summaryString = summaryString.replace(re, "");
        }
        $scope.modalSummary = "Intermittent " + summaryString;

        $scope.toggleFilerSummaryVisibility = function() {
            $scope.isFilerSummaryVisible = !$scope.isFilerSummaryVisible;
        };

        $scope.isFilerSummaryVisible = false;

        /*
         *  Attempt to find a good product/component for this failure
         */
        $scope.findProduct = function() {
            $scope.suggestedProducts = [];

            // Look up product suggestions via Bugzilla's api
            var productSearch = $scope.productSearch;

            if (productSearch) {
                $scope.searching = "Bugzilla";
                $http.get(bzBaseUrl + "rest/prod_comp_search/" + productSearch + "?limit=5").then(function(request) {
                    var data = request.data;
                    // We can't file unless product and component are provided, this api can return just product. Cut those out.
                    for (var i = data.products.length - 1; i >= 0; i--) {
                        if (!data.products[i].component) {
                            data.products.splice(i, 1);
                        }
                    }
                    $scope.searching = false;
                    $scope.suggestedProducts = [];
                    $scope.suggestedProducts = _.map(data.products, function(prod) {
                        if (prod.product && prod.component) {
                            return prod.product + " :: " + prod.component;
                        }
                        return prod.product;
                    });
                    $scope.selection.selectedProduct = $scope.suggestedProducts[0];
                });
            } else {
                var failurePath = $uibModalInstance.parsedSummary[0][0];

                // If the "TEST-UNEXPECTED-foo" isn't one of the omitted ones, use the next piece in the summary
                if (failurePath.includes("TEST-UNEXPECTED-")) {
                    failurePath = $uibModalInstance.parsedSummary[0][1];
                    $uibModalInstance.possibleFilename = failurePath.split("/").pop().split("\\").pop();
                }

                // Try to fix up file paths for some job types.
                if (selectedJob.job_group_name.toLowerCase().includes("spidermonkey")) {
                    failurePath = "js/src/tests/" + failurePath;
                }
                if (selectedJob.job_group_name.toLowerCase().includes("videopuppeteer ")) {
                    failurePath = failurePath.replace("FAIL ", "");
                    failurePath = "dom/media/test/external/external_media_tests/" + failurePath;
                }
                if (selectedJob.job_group_name.toLowerCase().includes("web platform")) {
                    if (failurePath.startsWith("mozilla/tests")) {
                        failurePath = "testing/web-platform/" + failurePath;
                    } else {
                        failurePath = "testing/web-platform/tests/" + failurePath;
                    }
                }

                // Search mercurial's moz.build metadata to find products/components
                $scope.searching = "Mercurial";
                $http.get("https://hg.mozilla.org/mozilla-central/json-mozbuildinfo?p=" + failurePath).then(function(firstRequest) {
                    if (firstRequest.data.aggregate && firstRequest.data.aggregate.recommended_bug_component) {
                        var suggested = firstRequest.data.aggregate.recommended_bug_component;
                        addProduct(suggested[0] + " :: " + suggested[1]);
                    }

                    $scope.searching = false;

                    // Make an attempt to find the file path via a dxr file search
                    if ($scope.suggestedProducts.length === 0 && $uibModalInstance.possibleFilename.length > 4) {
                        $scope.searching = "DXR & Mercurial";
                        var dxrlink = "https://dxr.mozilla.org/mozilla-central/search?q=file:" + $uibModalInstance.possibleFilename + "&redirect=false&limit=5";
                        $http.get(dxrlink, {"headers": {
                            "Accept": "application/json"
                        }}).then(function(secondRequest) {
                            var results = secondRequest.data.results;
                            var resultsCount = results.length;
                            // If the search returns too many results, this probably isn't a good search term, so bail
                            if (resultsCount === 0) {
                                $scope.searching = false;
                                injectProducts(failurePath);
                            }
                            for (var i = 0; i < results.length; i++) {
                                $scope.searching = "DXR & Mercurial";
                                $http.get("https://hg.mozilla.org/mozilla-central/json-mozbuildinfo?p=" + results[i].path).then(function(thirdRequest) {
                                    if (thirdRequest.data.aggregate && thirdRequest.data.aggregate.recommended_bug_component) {
                                        var suggested = thirdRequest.data.aggregate.recommended_bug_component;
                                        addProduct(suggested[0] + " :: " + suggested[1]);
                                    }
                                    // Only get rid of the throbber when all of these searches have completed
                                    resultsCount = resultsCount - 1;
                                    if (resultsCount === 0) {
                                        $scope.searching = false;
                                        injectProducts(failurePath);
                                    }
                                });
                            }
                        });
                    } else {
                        injectProducts(failurePath);
                    }

                    $scope.selection.selectedProduct = $scope.suggestedProducts[0];
                });
            }
        };

        // Add a product/component pair to suggestedProducts
        var addProduct = function(product) {
            // Don't allow duplicates to be added to the list
            if (!$scope.suggestedProducts.includes(product)) {
                $scope.suggestedProducts.push(product);
                $scope.selection.selectedProduct = $scope.suggestedProducts[0];
            }
        };

        // Some job types are special, lets explicitly handle them.
        var injectProducts = function(fp) {
            if ($scope.suggestedProducts.length === 0) {
                var jg = selectedJob.job_group_name.toLowerCase();
                if (jg.includes("web platform")) {
                    addProduct("Testing :: web-platform-tests");
                }
                if (jg.includes("talos")) {
                    addProduct("Testing :: Talos");
                }
                if (jg.includes("mochitest") && (fp.includes("webextensions/") || fp.includes("components/extensions"))) {
                    addProduct("Toolkit :: WebExtensions: General");
                }
                if (jg.includes("mochitest") && fp.includes("webrtc/")) {
                    addProduct("Core :: WebRTC");
                }
            }
            $scope.selection.selectedProduct = $scope.suggestedProducts[0];
        };

        /*
         *  Same as clicking outside of the modal, but with a nice button-clicking feel...
         */
        $scope.cancelFiler = function() {
            $uibModalInstance.dismiss('cancel');
        };

        $scope.checkedLogLinks = {
            parsedLog: $scope.parsedLog,
            fullLog: $scope.fullLog,
            reftest: $scope.reftest
        };

        $scope.isIntermittent = true;

        /*
         *  Actually send the gathered information to bugzilla.
         */
        $scope.submitFiler = function() {
            var summarystring = $scope.modalSummary;
            var productString = "";
            var componentString = "";

            $scope.toggleForm(true);

            if ($scope.modalSummary.length > 255) {
                thNotify.send("Please ensure the summary is no more than 255 characters", "danger");
                $scope.toggleForm(false);
                return;
            }

            if ($scope.selection.selectedProduct) {
                var prodParts = $scope.selection.selectedProduct.split(" :: ");
                productString += prodParts[0];
                componentString += prodParts[1];
            } else {
                thNotify.send("Please select (or search and select) a product/component pair to continue", "danger");
                $scope.toggleForm(false);
                return;
            }

            var descriptionStrings = _.reduce($scope.checkedLogLinks, function(result, link) {
                if (link) {
                    result = result + link + "\n\n";
                }
                return result;
            }, "");
            if ($scope.modalComment) {
                descriptionStrings += $scope.modalComment;
            }

            var keywords = $scope.isIntermittent ? ["intermittent-failure"] : [];

            var severity = "normal";
            var blocks = $scope.modalBlocks;
            var dependsOn = $scope.modalDependsOn;
            var seeAlso = $scope.modalSeeAlso;
            var crashSignature = $scope.crashSignatures;
            if (crashSignature.length > 0) {
                keywords.push("crash");
                severity = "critical";
            }

            // Fetch product information from bugzilla to get version numbers, then submit the new bug
            // Only request the versions because some products take quite a long time to fetch the full object
            $http.get(bzBaseUrl + "rest/product/" + productString + "?include_fields=versions")
                .then(function(response) {
                    var productJSON = response.data;
                    var productObject = productJSON.products[0];

                    // Find the newest version for the product that is_active
                    var version = _.findLast(productObject.versions, function(version) {
                        return version.is_active === true;
                    });

                    return $http({
                        url: "api/bugzilla/create_bug/",
                        method: "POST",
                        data: {
                            "product": productString,
                            "component": componentString,
                            "summary": summarystring,
                            "keywords": keywords,
                            "version": version.name,
                            "blocks": blocks,
                            "depends_on": dependsOn,
                            "see_also": seeAlso,
                            "crash_signature": crashSignature,
                            "severity": severity,
                            "comment": descriptionStrings,
                            "comment_tags": "treeherder"
                        }
                    });
                })
                .then((response) => {
                    var data = response.data;
                    if (data.failure) {
                        var error = JSON.parse(data.failure.join(""));
                        thNotify.send("Bugzilla error: " + error.message, "danger", true);
                        $scope.toggleForm(false);
                    } else {
                        successCallback(data);
                        $scope.cancelFiler();
                    }
                })
                .catch((response) => {
                    var failureString = "Bug Filer API returned status " + response.status + " (" + response.statusText + ")";
                    if (response.data && response.data.failure) {
                        failureString += "\n\n" + response.data.failure;
                    }
                    if (response.status === 403) {
                        failureString += "\n\nAuthentication failed. Has your Treeherder session expired?";
                    }
                    thNotify.send(failureString, "danger");
                    $scope.toggleForm(false);
                });
        };

        /*
         *  Disable or enable form elements as needed at various points in the submission process
         */
        $scope.toggleForm = function(disabled) {
            $(':input','#modalForm').attr("disabled", disabled);
        };
    }
]);
<|MERGE_RESOLUTION|>--- conflicted
+++ resolved
@@ -87,12 +87,9 @@
             summary = summary.replace(re, "");
             re = /xpcshell-child-process.ini:/gi;
             summary = summary.replace(re, "");
-<<<<<<< HEAD
+            re = /xpcshell-unpack.ini:/gi;
+            summary = summary.replace(re, "");
             summary = summary.replace("/_mozilla/", "mozilla/tests/");
-=======
-            re = /xpcshell-unpack.ini:/gi;
-            summary = summary.replace(re, "");
->>>>>>> 902a22a2
 
             summary = summary.split(" | ");
 
