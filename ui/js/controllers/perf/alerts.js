--- conflicted
+++ resolved
@@ -478,23 +478,14 @@
                         });
                     }
 
-<<<<<<< HEAD
-                    summary.downstreamSummaryIds = [...new Set(_.flatten(
-=======
-                    summary.downstreamSummaryIds = _.uniq((
->>>>>>> 18fe6e34
-                        summary.alerts.map((alert) => {
-                            if (alert.status === phAlertStatusMap.DOWNSTREAM.id &&
-                                alert.summary_id !== summary.id) {
-                                return alert.summary_id;
-                            }
-                            return [];
-<<<<<<< HEAD
-                        })))];
-=======
-                        })).reduce((a, b) => [...a, ...b], []));
->>>>>>> 18fe6e34
-
+                    summary.downstreamSummaryIds = [...new Set((
+                      summary.alerts.map((alert) => {
+                        if (alert.status === phAlertStatusMap.DOWNSTREAM.id &&
+                            alert.summary_id !== summary.id) {
+                          return alert.summary_id;
+                        }
+                        return [];
+                      })).reduce((a, b) => [...a, ...b], []))];
                 });
 
                 // update master list + visibility
