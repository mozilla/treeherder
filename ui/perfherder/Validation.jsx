--- conflicted
+++ resolved
@@ -76,13 +76,8 @@
     };
 
     async checkRevisions(params) {
-<<<<<<< HEAD
-      let findOriginalRevision = params.originalRevision;
-      let findNewRevision = params.newRevision;
-=======
       var findOriginalRevision = params.originalRevision;
       var findNewRevision = params.newRevision;
->>>>>>> 3123d25e
       if (params.newRevision == null && params.newHash) {
         const newRevision = await PushModel.get_commit_from_hash({
           repo: params.newProject,
