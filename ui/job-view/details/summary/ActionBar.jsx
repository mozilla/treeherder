import React from 'react';
import PropTypes from 'prop-types';
import { connect } from 'react-redux';
import {
  Button,
  DropdownMenu,
  DropdownItem,
  DropdownToggle,
  UncontrolledDropdown,
} from 'reactstrap';
import { FontAwesomeIcon } from '@fortawesome/react-fontawesome';
import { faChartBar } from '@fortawesome/free-regular-svg-icons';
import {
  faEllipsisH,
  faRedo,
  faThumbtack,
  faTimesCircle,
  faCrosshairs,
} from '@fortawesome/free-solid-svg-icons';

import { thEvents } from '../../../helpers/constants';
import { triggerGeckoProfileTask } from '../../../helpers/performance';
import { formatTaskclusterError } from '../../../helpers/errorMessage';
import {
  isReftest,
  isPerfTest,
  canConfirmFailure,
  findJobInstance,
} from '../../../helpers/job';
import { getInspectTaskUrl, getReftestUrl } from '../../../helpers/url';
import JobModel from '../../../models/job';
import TaskclusterModel from '../../../models/taskcluster';
import CustomJobActions from '../../CustomJobActions';
import { notify } from '../../redux/stores/notifications';
import { pinJob } from '../../redux/stores/pinnedJobs';
import { getAction } from '../../../helpers/taskcluster';
import { checkRootUrl } from '../../../taskcluster-auth-callback/constants';

import LogUrls from './LogUrls';

class ActionBar extends React.PureComponent {
  constructor(props) {
    super(props);

    this.state = {
      customJobActionsShowing: false,
    };
  }

  componentDidMount() {
    window.addEventListener(thEvents.openLogviewer, this.onOpenLogviewer);
    window.addEventListener(thEvents.jobRetrigger, this.onRetriggerJob);
  }

  componentWillUnmount() {
    window.removeEventListener(thEvents.openLogviewer, this.onOpenLogviewer);
    window.removeEventListener(thEvents.jobRetrigger, this.onRetriggerJob);
  }

  onRetriggerJob = (event) => {
    this.retriggerJob([event.detail.job]);
  };

  // Open the logviewer and provide notifications if it isn't available
  onOpenLogviewer = () => {
    const { logParseStatus, notify } = this.props;

    switch (logParseStatus) {
      case 'pending':
        notify('Log parsing in progress, log viewer not yet available');
        break;
      case 'failed':
        notify('Log parsing has failed, log viewer is unavailable', 'warning');
        break;
      case 'skipped-size':
        notify('Log parsing was skipped, log viewer is unavailable', 'warning');
        break;
      case 'unavailable':
        notify('No logs available for this job');
        break;
      case 'parsed':
        document.querySelector('.logviewer-btn').click();
    }
  };

  canCancel = () => {
    const { selectedJobFull } = this.props;
    return (
      selectedJobFull.state === 'pending' || selectedJobFull.state === 'running'
    );
  };

  createGeckoProfile = async () => {
    const {
      selectedJobFull,
      notify,
      decisionTaskMap,
      currentRepo,
    } = this.props;
    return triggerGeckoProfileTask(
      selectedJobFull,
      notify,
      decisionTaskMap,
      currentRepo,
    );
  };

  retriggerJob = async (jobs) => {
    const { notify, decisionTaskMap, currentRepo } = this.props;

    // Spin the retrigger button when retriggers happen
    document
      .querySelector('#retrigger-btn > svg')
      .classList.remove('action-bar-spin');
    window.requestAnimationFrame(() => {
      window.requestAnimationFrame(() => {
        document
          .querySelector('#retrigger-btn > svg')
          .classList.add('action-bar-spin');
      });
    });

    JobModel.retrigger(jobs, currentRepo, notify, 1, decisionTaskMap);
  };

  backfillJob = async () => {
    const {
      selectedJobFull,
      notify,
      decisionTaskMap,
      currentRepo,
    } = this.props;

    if (!this.canBackfill()) {
      return;
    }

    if (!selectedJobFull.id) {
      notify('Job not yet loaded for backfill', 'warning');

      return;
    }

    const { id: decisionTaskId } = decisionTaskMap[selectedJobFull.push_id];

    TaskclusterModel.load(decisionTaskId, selectedJobFull, currentRepo).then(
      (results) => {
        try {
          const backfilltask = getAction(results.actions, 'backfill');

          return TaskclusterModel.submit({
            action: backfilltask,
            decisionTaskId,
            taskId: results.originalTaskId,
            input: {},
            staticActionVariables: results.staticActionVariables,
            currentRepo,
          }).then(
            () => {
              notify(
                'Request sent to backfill job via actions.json',
                'success',
              );
            },
            (e) => {
              // The full message is too large to fit in a Treeherder
              // notification box.
              notify(formatTaskclusterError(e), 'danger', { sticky: true });
            },
          );
        } catch (e) {
          notify(formatTaskclusterError(e), 'danger', { sticky: true });
        }
      },
    );
  };

  confirmFailure = async () => {
    const {
      selectedJobFull,
      notify,
      decisionTaskMap,
      currentRepo,
    } = this.props;
    const { id: decisionTaskId } = decisionTaskMap[selectedJobFull.push_id];

    if (!canConfirmFailure(selectedJobFull)) {
      return;
    }

    if (!selectedJobFull.id) {
      notify('Job not yet loaded for failure confirmation', 'warning');

      return;
    }

    if (selectedJobFull.state !== 'completed') {
      notify('Job not yet completed. Try again later.', 'warning');

      return;
    }

    TaskclusterModel.load(decisionTaskId, selectedJobFull, currentRepo).then(
      (results) => {
        try {
          const confirmFailure = getAction(results.actions, 'confirm-failures');

          if (!confirmFailure) {
            notify(
              'Request to confirm failure via actions.json failed could not find action.',
              'danger',
              { sticky: true },
            );
            return;
          }

          return TaskclusterModel.submit({
            action: confirmFailure,
            decisionTaskId,
            taskId: results.originalTaskId,
            input: {},
            staticActionVariables: results.staticActionVariables,
            currentRepo,
          }).then(
            () => {
              notify(
                'Request sent to confirm-failures job via actions.json',
                'success',
              );
            },
            (e) => {
              // The full message is too large to fit in a Treeherder
              // notification box.
              notify(formatTaskclusterError(e), 'danger', { sticky: true });
            },
          );
        } catch (e) {
          notify(formatTaskclusterError(e), 'danger', { sticky: true });
        }
      },
    );
  };

  // Can we backfill? At the moment, this only ensures we're not in a 'try' repo.
  canBackfill = () => {
    const { isTryRepo } = this.props;

    return !isTryRepo;
  };

  backfillButtonTitle = () => {
    const { isTryRepo } = this.props;
    let title = '';

    if (isTryRepo) {
      title = title.concat('backfill not available in this repository');
    }

    if (title === '') {
      title =
        'Trigger jobs of this type on prior pushes ' +
        'to fill in gaps where the job was not run';
    } else {
      // Cut off trailing '/ ' if one exists, capitalize first letter
      title = title.replace(/\/ $/, '');
      title = title.replace(/^./, (l) => l.toUpperCase());
    }
    return title;
  };

  createInteractiveTask = async () => {
    const {
      user,
      selectedJobFull,
      notify,
      decisionTaskMap,
      currentRepo,
    } = this.props;

    const { id: decisionTaskId } = decisionTaskMap[selectedJobFull.push_id];
    const results = await TaskclusterModel.load(
      decisionTaskId,
      selectedJobFull,
      currentRepo,
    );

    try {
      const interactiveTask = getAction(results.actions, 'create-interactive');

      if (user.email === '') {
        notify('Please login before creating an interactive task');
        return;
      }

      await TaskclusterModel.submit({
        action: interactiveTask,
        decisionTaskId,
        taskId: results.originalTaskId,
        input: {
          notify: user.email,
        },
        staticActionVariables: results.staticActionVariables,
        currentRepo,
      });

      notify(
        `Request sent to create an interactive job via actions.json.
          You will soon receive an email containing a link to interact with the task.`,
        'success',
      );
    } catch (e) {
      // The full message is too large to fit in a Treeherder
      // notification box.
      notify(formatTaskclusterError(e), 'danger', { sticky: true });
    }
  };

  cancelJobs = (jobs) => {
    const { notify, decisionTaskMap, currentRepo } = this.props;

    JobModel.cancel(
      jobs.filter(({ state }) => state === 'pending' || state === 'running'),
      currentRepo,
      notify,
      decisionTaskMap,
    );
  };

  cancelJob = () => {
    this.cancelJobs([this.props.selectedJobFull]);
  };

  toggleCustomJobActions = () => {
    const { customJobActionsShowing } = this.state;

    this.setState({ customJobActionsShowing: !customJobActionsShowing });
  };

  render() {
    const {
      selectedJobFull,
      logViewerUrl,
      logViewerFullUrl,
      jobLogUrls,
      pinJob,
      currentRepo,
    } = this.props;
    const { customJobActionsShowing } = this.state;

    return (
      <div id="actionbar">
        <nav className="navbar navbar-dark details-panel-navbar">
          <ul className="nav actionbar-nav">
            <LogUrls
              logUrls={jobLogUrls}
              logViewerUrl={logViewerUrl}
              logViewerFullUrl={logViewerFullUrl}
            />
            <li>
              <Button
                id="pin-job-btn"
                title="Add this job to the pinboard"
                className="actionbar-nav-btn icon-blue bg-transparent border-0"
                onClick={() => pinJob(selectedJobFull)}
              >
                <FontAwesomeIcon icon={faThumbtack} title="Pin job" />
              </Button>
            </li>
            <li>
              <Button
                id="retrigger-btn"
                title="Repeat the selected job"
                className="actionbar-nav-btn bg-transparent border-0 icon-green"
                onClick={() => this.retriggerJob([selectedJobFull])}
              >
                <FontAwesomeIcon icon={faRedo} title="Retrigger job" />
              </Button>
            </li>
            {isReftest(selectedJobFull) &&
              jobLogUrls.map((jobLogUrl) => (
                <li key={`reftest-${jobLogUrl.id}`}>
                  <a
                    title="Launch the Reftest Analyzer in a new window"
                    className="actionbar-nav-btn"
                    target="_blank"
                    rel="noopener noreferrer"
                    href={getReftestUrl(jobLogUrl.url)}
                  >
                    <FontAwesomeIcon
                      icon={faChartBar}
                      title="Reftest analyzer"
                    />
                  </a>
                </li>
              ))}
            <li>
              <Button
                id="find-job-btn"
                title="Scroll to selection"
                className="actionbar-nav-btn icon-blue bg-transparent border-0"
                onClick={() =>
                  findJobInstance(jobLogUrls[0] && jobLogUrls[0].job_id, true)
                }
              >
                <FontAwesomeIcon
                  icon={faCrosshairs}
                  title="Find job instance"
                />
              </Button>
            </li>
            {this.canCancel() && (
              <li>
                <Button
                  title="Must be logged in to cancel a job"
                  className="bg-transparent border-0 actionbar-nav-btn hover-warning"
                  onClick={() => this.cancelJob()}
                >
                  <FontAwesomeIcon icon={faTimesCircle} title="Cancel job" />
                </Button>
              </li>
            )}
            <li className="ml-auto">
              <UncontrolledDropdown>
                <DropdownToggle className="bg-transparent text-light border-0 pr-2 py-2 m-0">
                  <FontAwesomeIcon
                    icon={faEllipsisH}
                    title="Other job actions"
                    className="align-baseline"
                  />
                </DropdownToggle>
                <DropdownMenu className="actionbar-menu dropdown-menu-right">
                  <DropdownItem
                    tag="a"
                    id="backfill-btn"
                    className={`${!this.canBackfill() ? 'disabled' : ''}`}
                    title={this.backfillButtonTitle()}
                    onClick={() => !this.canBackfill() || this.backfillJob()}
                  >
                    Backfill
                  </DropdownItem>
                  {selectedJobFull.task_id && (
                    <React.Fragment>
                      <DropdownItem
                        tag="a"
                        target="_blank"
                        rel="noopener noreferrer"
                        className="pl-4"
                        href={getInspectTaskUrl(
                          selectedJobFull.task_id,
                          checkRootUrl(currentRepo.tc_root_url),
                          selectedJobFull.submit_timestamp,
                        )}
                      >
                        Inspect Task
                      </DropdownItem>
                      <DropdownItem
                        tag="a"
                        className="py-2"
                        onClick={this.createInteractiveTask}
                      >
                        Create Interactive Task
                      </DropdownItem>
                      {isPerfTest(selectedJobFull) && (
                        <DropdownItem
                          tag="a"
                          className="py-2"
                          onClick={this.createGeckoProfile}
                        >
                          Create Gecko Profile
                        </DropdownItem>
                      )}
<<<<<<< HEAD
                      {isPerfTest(selectedJobFull) &&
                        !selectedJobFull.hasSideBySide && (
                          <DropdownItem
                            tag="a"
                            className="py-2"
                            onClick={this.createSideBySide}
                          >
                            Generate side-by-side
                          </DropdownItem>
                        )}
                      {canConfirmFailure(selectedJobFull) && (
=======
                      {isTestIsolatable(selectedJobFull) && (
>>>>>>> f95f5ade
                        <DropdownItem
                          tag="a"
                          className="py-2"
                          onClick={this.confirmFailure}
                        >
                          Confirm Test Failures
                        </DropdownItem>
                      )}
                      <DropdownItem
                        tag="a"
                        onClick={this.toggleCustomJobActions}
                        className="dropdown-item"
                      >
                        Custom Action...
                      </DropdownItem>
                    </React.Fragment>
                  )}
                </DropdownMenu>
              </UncontrolledDropdown>
            </li>
          </ul>
        </nav>
        {customJobActionsShowing && (
          <CustomJobActions
            job={selectedJobFull}
            pushId={selectedJobFull.push_id}
            currentRepo={currentRepo}
            toggle={this.toggleCustomJobActions}
          />
        )}
      </div>
    );
  }
}

ActionBar.propTypes = {
  pinJob: PropTypes.func.isRequired,
  decisionTaskMap: PropTypes.shape({}).isRequired,
  user: PropTypes.shape({}).isRequired,
  selectedJobFull: PropTypes.shape({}).isRequired,
  logParseStatus: PropTypes.string.isRequired,
  notify: PropTypes.func.isRequired,
  jobLogUrls: PropTypes.arrayOf(PropTypes.object),
  currentRepo: PropTypes.shape({}).isRequired,
  isTryRepo: PropTypes.bool,
  logViewerUrl: PropTypes.string,
  logViewerFullUrl: PropTypes.string,
};

ActionBar.defaultProps = {
  isTryRepo: true, // default to more restrictive for backfilling
  logViewerUrl: null,
  logViewerFullUrl: null,
  jobLogUrls: [],
};

const mapStateToProps = ({ pushes: { decisionTaskMap } }) => ({
  decisionTaskMap,
});

export default connect(mapStateToProps, { notify, pinJob })(ActionBar);<|MERGE_RESOLUTION|>--- conflicted
+++ resolved
@@ -469,21 +469,7 @@
                           Create Gecko Profile
                         </DropdownItem>
                       )}
-<<<<<<< HEAD
-                      {isPerfTest(selectedJobFull) &&
-                        !selectedJobFull.hasSideBySide && (
-                          <DropdownItem
-                            tag="a"
-                            className="py-2"
-                            onClick={this.createSideBySide}
-                          >
-                            Generate side-by-side
-                          </DropdownItem>
-                        )}
                       {canConfirmFailure(selectedJobFull) && (
-=======
-                      {isTestIsolatable(selectedJobFull) && (
->>>>>>> f95f5ade
                         <DropdownItem
                           tag="a"
                           className="py-2"
