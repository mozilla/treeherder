import React from 'react';
import PropTypes from 'prop-types';
import { connect } from 'react-redux';
import sortBy from 'lodash/sortBy';

import {
  thEvents,
  thOptionOrder,
  thPlatformMap,
} from '../../helpers/constants';
import { getGroupMapKey } from '../../helpers/aggregateId';
import { getAllUrlParams, getUrlParam } from '../../helpers/location';
import JobModel from '../../models/job';
import RunnableJobModel from '../../models/runnableJob';
import { getRevisionTitle } from '../../helpers/revision';
import { getPercentComplete } from '../../helpers/display';
import { notify } from '../redux/stores/notifications';
import {
  updateJobMap,
  recalculateUnclassifiedCounts,
} from '../redux/stores/pushes';

import FuzzyJobFinder from './FuzzyJobFinder';
import { Revision } from './Revision';
import PushHeader from './PushHeader';
import PushJobs from './PushJobs';
import { RevisionList } from './RevisionList';

const watchCycleStates = ['none', 'push', 'job', 'none'];
const platformArray = Object.values(thPlatformMap);

const getJobCount = function getJobCount(jobList) {
  return jobList.reduce(
    (memo, job) =>
      job.result !== 'superseded'
        ? { ...memo, [job.state]: memo[job.state] + 1 }
        : memo,
    { running: 0, pending: 0, completed: 0 },
  );
};

const getJobGroupInfo = function getJobGroupInfo(job) {
  const {
    job_group_name: name,
    job_group_symbol,
    platform,
    platform_option,
    tier,
    push_id,
  } = job;
  const symbol = job_group_symbol === '?' ? '' : job_group_symbol;
  const mapKey = getGroupMapKey(
    push_id,
    symbol,
    tier,
    platform,
    platform_option,
  );

  return { name, tier, symbol, mapKey };
};

class Push extends React.PureComponent {
  constructor(props) {
    super(props);

    const { push } = props;
    const collapsedPushes = getUrlParam('collapsedPushes') || '';

    this.state = {
      fuzzyModal: false,
      platforms: [],
      jobList: [],
      runnableVisible: false,
      selectedRunnableJobs: [],
      watched: 'none',
      jobCounts: { pending: 0, running: 0, completed: 0, fixedByCommit: 0 },
      pushGroupState: 'collapsed',
      collapsed: collapsedPushes.includes(push.id),
    };
  }

  componentDidMount() {
    // if ``nojobs`` is on the query string, then don't load jobs.
    // this allows someone to more quickly load ranges of revisions
    // when they don't care about the specific jobs and results.
    if (!getAllUrlParams().has('nojobs')) {
      this.fetchJobs();
    }

    window.addEventListener(thEvents.applyNewJobs, this.handleApplyNewJobs);
    window.addEventListener('hashchange', this.handleUrlChanges);
  }

  componentDidUpdate(prevProps, prevState) {
    this.showUpdateNotifications(prevState);
  }

  componentWillUnmount() {
    window.removeEventListener(thEvents.applyNewJobs, this.handleApplyNewJobs);
    window.removeEventListener('hashchange', this.handleUrlChanges);
  }

<<<<<<< HEAD
=======
  getJobCount(jobList) {
    const filteredByCommit = jobList.filter(
      job => job.failure_classification_id === 2,
    );

    return jobList.reduce(
      (memo, job) =>
        job.result !== 'superseded'
          ? { ...memo, [job.state]: memo[job.state] + 1 }
          : memo,
      {
        running: 0,
        pending: 0,
        completed: 0,
        fixedByCommit: filteredByCommit.length,
      },
    );
  }

  getJobGroupInfo(job) {
    const {
      job_group_name: name,
      job_group_symbol,
      platform,
      platform_option,
      tier,
      push_id,
    } = job;
    const symbol = job_group_symbol === '?' ? '' : job_group_symbol;
    const mapKey = getGroupMapKey(
      push_id,
      symbol,
      tier,
      platform,
      platform_option,
    );

    return { name, tier, symbol, mapKey };
  }

>>>>>>> 2ddfdbaf
  setSingleRevisionWindowTitle() {
    const { allUnclassifiedFailureCount, currentRepo, push } = this.props;
    const percentComplete = getPercentComplete(this.state.jobCounts);
    const title = `[${allUnclassifiedFailureCount}] ${currentRepo.name}`;

    document.title = `${percentComplete}% - ${title}: ${getRevisionTitle(
      push.revisions,
    )}`;
  }

  handleUrlChanges = () => {
    const { push } = this.props;
    const collapsedPushes = getUrlParam('collapsedPushes') || '';

    this.setState({ collapsed: collapsedPushes.includes(push.id) });
  };

  handleApplyNewJobs = event => {
    const { push } = this.props;
    const { jobs } = event.detail;
    const jobList = jobs[push.id];

    if (jobList) {
      this.mapPushJobs(jobList);
    }
  };

  toggleSelectedRunnableJob = signature => {
    const { selectedRunnableJobs } = this.state;
    const jobIndex = selectedRunnableJobs.indexOf(signature);

    if (jobIndex === -1) {
      selectedRunnableJobs.push(signature);
    } else {
      selectedRunnableJobs.splice(jobIndex, 1);
    }
    this.setState({ selectedRunnableJobs: [...selectedRunnableJobs] });
    return selectedRunnableJobs;
  };

  fetchJobs = async () => {
    const { push, notify } = this.props;
    const { data, failureStatus } = await JobModel.getList(
      {
        push_id: push.id,
      },
      { fetchAll: true },
    );

    if (!failureStatus) {
      this.mapPushJobs(data);
    } else {
      notify(failureStatus, 'danger', { sticky: true });
    }
  };

  mapPushJobs = (jobs, skipJobMap) => {
    const { updateJobMap, recalculateUnclassifiedCounts, push } = this.props;

    // whether or not we got any jobs for this push, the operation to fetch
    // them has completed.
    push.jobsLoaded = true;
    if (jobs.length > 0) {
      const { jobList } = this.state;
      const newIds = jobs.map(job => job.id);
      // remove old versions of jobs we just fetched.
      const existingJobs = jobList.filter(job => !newIds.includes(job.id));
      const newJobList = [...existingJobs, ...jobs];
      const platforms = this.sortGroupedJobs(
        this.groupJobByPlatform(newJobList),
      );
      const jobCounts = getJobCount(newJobList);

      this.setState({
        platforms,
        jobList: newJobList,
        jobCounts,
      });
      if (!skipJobMap) {
        updateJobMap(jobs);
      }
      recalculateUnclassifiedCounts();
    }
  };

  /*
   * Convert a flat list of jobs into a structure grouped by platform and job_group.
   */
  groupJobByPlatform = jobList => {
    const platforms = [];

    if (jobList.length === 0) {
      return platforms;
    }
    jobList.forEach(job => {
      // search for the right platform
      const platformName = thPlatformMap[job.platform] || job.platform;
      let platform = platforms.find(
        platform =>
          platformName === platform.name &&
          job.platform_option === platform.option,
      );
      if (platform === undefined) {
        platform = {
          name: platformName,
          option: job.platform_option,
          groups: [],
        };
        platforms.push(platform);
      }

      const groupInfo = getJobGroupInfo(job);
      // search for the right group
      let group = platform.groups.find(
        group =>
          groupInfo.symbol === group.symbol && groupInfo.tier === group.tier,
      );
      if (group === undefined) {
        group = { ...groupInfo, jobs: [] };
        platform.groups.push(group);
      }
      group.jobs.push(job);
    });
    return platforms;
  };

  sortGroupedJobs = platforms => {
    platforms.forEach(platform => {
      platform.groups.forEach(group => {
        group.jobs = sortBy(group.jobs, job =>
          // Symbol could be something like 1, 2 or 3. Or A, B, C or R1, R2, R10.
          // So this will pad the numeric portion with 0s like R001, R010, etc.
          job.job_type_symbol.replace(/([\D]*)([\d]*)/g, (matcher, s1, s2) =>
            s2 !== '' ? s1 + `00${s2}`.slice(-3) : matcher,
          ),
        );
      });
      platform.groups.sort(
        (a, b) => a.symbol.length + a.tier - b.symbol.length - b.tier,
      );
    });
    platforms.sort(
      (a, b) =>
        platformArray.indexOf(a.name) * 100 +
        (thOptionOrder[a.option] || 10) -
        (platformArray.indexOf(b.name) * 100 + (thOptionOrder[b.option] || 10)),
    );
    return platforms;
  };

  expandAllPushGroups = callback => {
    // This sets the group state once, then unsets it in the callback.  This
    // has the result of triggering an expand on all the groups, but then
    // gives control back to each group to decide to expand or not.
    this.setState({ pushGroupState: 'expanded' }, () => {
      this.setState({ pushGroupState: 'collapsed' });
      callback();
    });
  };

  showUpdateNotifications = prevState => {
    const { watched, jobCounts } = this.state;
    const {
      currentRepo,
      notificationSupported,
      push: { revision, id: pushId },
      notify,
    } = this.props;

    if (
      !notificationSupported ||
      Notification.permission !== 'granted' ||
      watched === 'none'
    ) {
      return;
    }

    const lastCounts = prevState.jobCounts;
    if (jobCounts) {
      const lastUncompleted = lastCounts.pending + lastCounts.running;
      const nextUncompleted = jobCounts.pending + jobCounts.running;

      const lastCompleted = lastCounts.completed;
      const nextCompleted = jobCounts.completed;

      let message;
      if (lastUncompleted > 0 && nextUncompleted === 0) {
        message = 'Push completed';
        this.setState({ watched: 'none' });
      } else if (watched === 'job' && lastCompleted < nextCompleted) {
        const completeCount = nextCompleted - lastCompleted;
        message = `${completeCount} jobs completed`;
      }

      if (message) {
        const notification = new Notification(message, {
          body: `${currentRepo.name} rev ${revision.substring(0, 12)}`,
          tag: pushId,
        });

        notification.onerror = event => {
          notify(`${event.target.title}: ${event.target.body}`, 'danger');
        };

        notification.onclick = event => {
          if (this.container) {
            this.container.scrollIntoView();
            event.target.close();
          }
        };
      }
    }
  };

  showRunnableJobs = async () => {
    const { push, notify, decisionTaskMap, currentRepo } = this.props;

    try {
      const jobList = await RunnableJobModel.getList(currentRepo, {
        decisionTask: decisionTaskMap[push.id],
        push_id: push.id,
      });

      if (jobList.length === 0) {
        notify('No new jobs available');
      }
      this.mapPushJobs(jobList, true);
      this.setState({ runnableVisible: jobList.length > 0 });
    } catch (error) {
      notify(
        `Error fetching runnable jobs: Failed to fetch task ID (${error})`,
        'danger',
      );
    }
  };

  hideRunnableJobs = () => {
    const { jobList } = this.state;
    const newJobList = jobList.filter(job => job.state !== 'runnable');

    this.setState(
      {
        runnableVisible: false,
        selectedRunnableJobs: [],
        jobList: newJobList,
      },
      () => this.mapPushJobs(newJobList),
    );
  };

  showFuzzyJobs = async () => {
    const { push, currentRepo, notify, decisionTaskMap } = this.props;
    const createRegExp = (str, opts) =>
      new RegExp(str.raw[0].replace(/\s/gm, ''), opts || '');
    const excludedJobNames = createRegExp`
      (balrog|beetmover|bouncer-locations-firefox|build-docker-image|build-(.+)-nightly|
      build-(.+)-upload-symbols|checksums|cron-bouncer|dmd|fetch|google-play-strings|
      push-to-release|mar-signing|nightly|packages|release-bouncer|release-early|
      release-final|release-secondary|release-snap|release-source|release-update|
      repackage-l10n|repo-update|searchfox|sign-and-push|test-(.+)-devedition|
      test-linux(32|64)(-asan|-pgo|-qr)?\/(opt|debug)-jittest|test-macosx64-ccov|
      test-verify|test-windows10-64-ux|toolchain|upload-generated-sources)`;

    try {
      notify('Fetching runnable jobs... This could take a while...');
      let fuzzyJobList = await RunnableJobModel.getList(currentRepo, {
        decisionTask: decisionTaskMap[push.id],
      });
      fuzzyJobList = [
        ...new Set(
          fuzzyJobList.map(job => {
            const obj = {};
            obj.name = job.job_type_name;
            obj.symbol = job.job_type_symbol;
            obj.groupsymbol = job.job_group_symbol;
            return obj;
          }),
        ),
      ].sort((a, b) => (a.name > b.name ? 1 : -1));
      const filteredFuzzyList = fuzzyJobList.filter(
        job => job.name.search(excludedJobNames) < 0,
      );
      this.setState({
        fuzzyJobList,
        filteredFuzzyList,
      });
      this.toggleFuzzyModal();
    } catch (error) {
      notify(
        `Error fetching runnable jobs: Failed to fetch task ID (${error})`,
        'danger',
      );
    }
  };

  cycleWatchState = async () => {
    const { notify } = this.props;
    const { watched } = this.state;

    if (!this.props.notificationSupported) {
      return;
    }

    let next = watchCycleStates[watchCycleStates.indexOf(watched) + 1];

    if (next !== 'none' && Notification.permission !== 'granted') {
      const result = await Notification.requestPermission();

      if (result === 'denied') {
        notify('Notification permission denied', 'danger');

        next = 'none';
      }
    }
    this.setState({ watched: next });
  };

  toggleFuzzyModal = async () => {
    this.setState(prevState => ({
      fuzzyModal: !prevState.fuzzyModal,
      jobList: prevState.jobList,
    }));
  };

  render() {
    const {
      push,
      isLoggedIn,
      currentRepo,
      duplicateJobsVisible,
      filterModel,
      notificationSupported,
      getAllShownJobs,
      groupCountsExpanded,
      isOnlyRevision,
      pushHealthVisibility,
      decisionTaskMap,
    } = this.props;
    const {
      fuzzyJobList,
      fuzzyModal,
      filteredFuzzyList,
      watched,
      runnableVisible,
      pushGroupState,
      platforms,
      jobCounts,
      selectedRunnableJobs,
      collapsed,
    } = this.state;
    const { id, push_timestamp, revision, author } = push;
    const tipRevision = push.revisions[0];
    const decisionTask = decisionTaskMap[push.id];
    const decisionTaskId = decisionTask ? decisionTask.id : null;

    if (isOnlyRevision) {
      this.setSingleRevisionWindowTitle();
    }

    return (
      <div
        className="push"
        data-testid={`push-${push.id}`}
        ref={ref => {
          this.container = ref;
        }}
      >
        <FuzzyJobFinder
          isOpen={fuzzyModal}
          toggle={this.toggleFuzzyModal}
          jobList={fuzzyJobList}
          filteredJobList={filteredFuzzyList}
          className="fuzzy-modal"
          pushId={id}
          decisionTaskId={decisionTaskId}
          currentRepo={currentRepo}
        />
        <PushHeader
          push={push}
          pushId={id}
          pushTimestamp={push_timestamp}
          author={author}
          revision={revision}
          jobCounts={jobCounts}
          watchState={watched}
          isLoggedIn={isLoggedIn}
          currentRepo={currentRepo}
          filterModel={filterModel}
          runnableVisible={runnableVisible}
          showRunnableJobs={this.showRunnableJobs}
          hideRunnableJobs={this.hideRunnableJobs}
          showFuzzyJobs={this.showFuzzyJobs}
          cycleWatchState={this.cycleWatchState}
          expandAllPushGroups={this.expandAllPushGroups}
          collapsed={collapsed}
          getAllShownJobs={getAllShownJobs}
          selectedRunnableJobs={selectedRunnableJobs}
          notificationSupported={notificationSupported}
          pushHealthVisibility={pushHealthVisibility}
          groupCountsExpanded={groupCountsExpanded}
        />
        <div className="push-body-divider" />
        {!collapsed ? (
          <div className="row push clearfix">
            {currentRepo && <RevisionList push={push} repo={currentRepo} />}
            <span className="job-list job-list-pad col-7">
              <PushJobs
                push={push}
                platforms={platforms}
                repoName={currentRepo.name}
                filterModel={filterModel}
                pushGroupState={pushGroupState}
                toggleSelectedRunnableJob={this.toggleSelectedRunnableJob}
                runnableVisible={runnableVisible}
                duplicateJobsVisible={duplicateJobsVisible}
                groupCountsExpanded={groupCountsExpanded}
              />
            </span>
          </div>
        ) : (
          <span className="row push revision-list col-12">
            <ul className="list-unstyled">
              <Revision
                revision={tipRevision}
                repo={currentRepo}
                key={tipRevision.revision}
              />
            </ul>
          </span>
        )}
      </div>
    );
  }
}

Push.propTypes = {
  push: PropTypes.object.isRequired,
  currentRepo: PropTypes.object.isRequired,
  filterModel: PropTypes.object.isRequired,
  isLoggedIn: PropTypes.bool.isRequired,
  notificationSupported: PropTypes.bool.isRequired,
  getAllShownJobs: PropTypes.func.isRequired,
  updateJobMap: PropTypes.func.isRequired,
  recalculateUnclassifiedCounts: PropTypes.func.isRequired,
  allUnclassifiedFailureCount: PropTypes.number.isRequired,
  duplicateJobsVisible: PropTypes.bool.isRequired,
  groupCountsExpanded: PropTypes.bool.isRequired,
  notify: PropTypes.func.isRequired,
  isOnlyRevision: PropTypes.bool.isRequired,
  pushHealthVisibility: PropTypes.string.isRequired,
  decisionTaskMap: PropTypes.object.isRequired,
};

const mapStateToProps = ({
  pushes: { allUnclassifiedFailureCount, decisionTaskMap },
}) => ({
  allUnclassifiedFailureCount,
  decisionTaskMap,
});

export default connect(
  mapStateToProps,
  { notify, updateJobMap, recalculateUnclassifiedCounts },
)(Push);<|MERGE_RESOLUTION|>--- conflicted
+++ resolved
@@ -101,49 +101,6 @@
     window.removeEventListener('hashchange', this.handleUrlChanges);
   }
 
-<<<<<<< HEAD
-=======
-  getJobCount(jobList) {
-    const filteredByCommit = jobList.filter(
-      job => job.failure_classification_id === 2,
-    );
-
-    return jobList.reduce(
-      (memo, job) =>
-        job.result !== 'superseded'
-          ? { ...memo, [job.state]: memo[job.state] + 1 }
-          : memo,
-      {
-        running: 0,
-        pending: 0,
-        completed: 0,
-        fixedByCommit: filteredByCommit.length,
-      },
-    );
-  }
-
-  getJobGroupInfo(job) {
-    const {
-      job_group_name: name,
-      job_group_symbol,
-      platform,
-      platform_option,
-      tier,
-      push_id,
-    } = job;
-    const symbol = job_group_symbol === '?' ? '' : job_group_symbol;
-    const mapKey = getGroupMapKey(
-      push_id,
-      symbol,
-      tier,
-      platform,
-      platform_option,
-    );
-
-    return { name, tier, symbol, mapKey };
-  }
-
->>>>>>> 2ddfdbaf
   setSingleRevisionWindowTitle() {
     const { allUnclassifiedFailureCount, currentRepo, push } = this.props;
     const percentComplete = getPercentComplete(this.state.jobCounts);
