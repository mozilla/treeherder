# Running the Automated Tests

## JavaScript

### Validating JavaScript

We run our JavaScript code in the frontend through [ESLint] to ensure
that new code has a consistent style and doesn't suffer from common
errors. ESLint will run automatically when you build the JavaScript code
or run the development server. A production build will fail if your code
does not match the style requirements.

To run ESLint by itself, you may run the lint task:

```bash
$ yarn lint
```

Or to automatically fix issues found (where possible):

```bash
$ yarn lint --fix
```

You can also check against Prettier:

```bash
$ yarn format:check
```

and to have it actually fix (to the best of its ability) any format issues,
just do:

```bash
$ yarn format
```

See the [code style](code_style.md#ui) section for more details.

### Running the Jest front-end unit tests

The unit tests for the UI are run with [Jest].

To run the tests:

- If you haven't already done so, install local dependencies by running `yarn install` from the project root.
- Then run `yarn test` to execute the tests.

While working on the frontend, you may wish to watch JavaScript files and re-run tests
automatically when files change. To do this, you may run one of the following commands:

```bash
$ yarn test:watch
```

The tests will perform an initial run and then re-execute each time a project file is changed.

## Python

To run all Python tests, including linting, sorting, etc:

```bash
docker-compose run backend sh -c "./runchecks.sh && pytest tests/"
```

### Running a specific set of Python unit tests

Here are some examples of ways to run the python tests with varying levels
of specificity:

All tests:

```bash
<<<<<<< HEAD
docker-compose run backend pytest tests/
=======
docker-compose run backend python -m pytest tests/
>>>>>>> ced835b9
```

Just `/etl` tests

```bash
<<<<<<< HEAD
docker-compose run backend pytest tests/etl/
=======
docker-compose run backend python -m pytest tests/etl/
>>>>>>> ced835b9
```

Just the `test_ingest_pending_pulse_job` within the `/etl` tests

```bash
<<<<<<< HEAD
docker-compose run backend pytest tests/ -k test_ingest_pending_pulse_job
=======
docker-compose run backend python -m pytest tests/ -k test_ingest_pending_pulse_job
>>>>>>> ced835b9
```

## Selenium

The Selenium tests are written in Python, so when you execute some of the
commands above, you will execute the Selenium tests as well.

The Selenium tests require a UI build:

```bash
docker-compose up --build
<<<<<<< HEAD
docker-compose run backend pytest tests/selenium/
=======
```

Then to execute the tests:

```bash
docker-compose run backend python -m pytest tests/selenium/
>>>>>>> ced835b9
```

[eslint]: https://eslint.org<|MERGE_RESOLUTION|>--- conflicted
+++ resolved
@@ -13,26 +13,26 @@
 To run ESLint by itself, you may run the lint task:
 
 ```bash
-$ yarn lint
+yarn lint
 ```
 
 Or to automatically fix issues found (where possible):
 
 ```bash
-$ yarn lint --fix
+yarn lint --fix
 ```
 
 You can also check against Prettier:
 
 ```bash
-$ yarn format:check
+yarn format:check
 ```
 
 and to have it actually fix (to the best of its ability) any format issues,
 just do:
 
 ```bash
-$ yarn format
+yarn format
 ```
 
 See the [code style](code_style.md#ui) section for more details.
@@ -50,7 +50,7 @@
 automatically when files change. To do this, you may run one of the following commands:
 
 ```bash
-$ yarn test:watch
+yarn test:watch
 ```
 
 The tests will perform an initial run and then re-execute each time a project file is changed.
@@ -63,7 +63,10 @@
 docker-compose run backend sh -c "./runchecks.sh && pytest tests/"
 ```
 
-### Running a specific set of Python unit tests
+NOTE: For instructions on how to run tests outside of Docker look at [tests/README.md](https://github.com/mozilla/treeherder/blob/master/tests/README.md).
+Running them within Docker is still the recommended option.
+
+### Running a specific set of Python tests
 
 Here are some examples of ways to run the python tests with varying levels
 of specificity:
@@ -71,31 +74,19 @@
 All tests:
 
 ```bash
-<<<<<<< HEAD
 docker-compose run backend pytest tests/
-=======
-docker-compose run backend python -m pytest tests/
->>>>>>> ced835b9
 ```
 
 Just `/etl` tests
 
 ```bash
-<<<<<<< HEAD
 docker-compose run backend pytest tests/etl/
-=======
-docker-compose run backend python -m pytest tests/etl/
->>>>>>> ced835b9
 ```
 
 Just the `test_ingest_pending_pulse_job` within the `/etl` tests
 
 ```bash
-<<<<<<< HEAD
 docker-compose run backend pytest tests/ -k test_ingest_pending_pulse_job
-=======
-docker-compose run backend python -m pytest tests/ -k test_ingest_pending_pulse_job
->>>>>>> ced835b9
 ```
 
 ## Selenium
@@ -107,16 +98,7 @@
 
 ```bash
 docker-compose up --build
-<<<<<<< HEAD
 docker-compose run backend pytest tests/selenium/
-=======
-```
-
-Then to execute the tests:
-
-```bash
-docker-compose run backend python -m pytest tests/selenium/
->>>>>>> ced835b9
 ```
 
 [eslint]: https://eslint.org