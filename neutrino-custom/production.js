--- conflicted
+++ resolved
@@ -3,49 +3,17 @@
 const copy = require('neutrino-middleware-copy');
 
 module.exports = neutrino => {
-<<<<<<< HEAD
-    basePreset(neutrino);
-
-    neutrino.config.plugin('minify')
-        .inject(BabiliPlugin => new BabiliPlugin({
-            evaluate: false, // prevents some minification errors
-        }
-    ));
-
-    // Define the service domain globally for the thServiceDomain provider:
-    neutrino.config.plugin('define')
-        .use(webpack.DefinePlugin, {
-            SERVICE_DOMAIN: JSON.stringify(SERVICE_DOMAIN)
-        });
-
-=======
     neutrino.config
         .plugin('minify')
         // prevents some minification errors
             .tap(() => [{ evaluate: false }]).end()
         .plugin('define')
-        // Define the service domain globally so that window.thServiceDomain can be set:
+        // Define the service domain globally for the thServiceDomain provider:
             .use(DefinePlugin, [{ SERVICE_DOMAIN: JSON.stringify(process.env.SERVICE_DOMAIN) }]);
->>>>>>> 7330a2aa
 
     // The copy plugin is overwritten and not injected so that when this preset is
     // imported in ./local-watch.js and run via `neutrino start`, it is still included
     // in the config (it is only applied in !development by default):
-<<<<<<< HEAD
-    neutrino.config.plugin('copy')
-        .use(CopyPlugin, [{
-            context: UI,
-            from: '**'
-        }], {
-            ignore: ['*.js', '*.jsx', '*.css', '*.html', '*.tmpl',
-                '*.eot', '*.otf', '*.ttf', '*.woff', '*.woff2']
-        });
-
-    // Likewise for this clean plugin:
-    neutrino.config.plugin('clean')
-        .use(CleanPlugin, [DIST], { root: CWD } );
-
-=======
     neutrino.use(copy, {
         patterns: [
             { context: neutrino.options.source, from: '**' },
@@ -55,5 +23,4 @@
             ignore: ['*.js', '*.jsx', '*.css', '*.html', '*.tmpl', '*.eot', '*.otf', '*.ttf', '*.woff', '*.woff2']
         }
     });
->>>>>>> 7330a2aa
 };