[build-system]
requires = ["poetry>=1.0.5"]
build-backend = "poetry.masonry.api"

[tool.poetry]
name = "docs"
version = "1.0.0"
description = "This is the package installer for docs"
authors = ["Mozilla"]

[tool.poetry.dependencies]
python = "^3.9"

# A list of all of the optional dependencies, some of which are included in the
# below `extras`. They can be opted into by apps.
<<<<<<< HEAD
mkdocs = { version = "==1.4.2", optional = true }
mkdocs-material = { version = "==8.5.7", optional = true }
=======
mkdocs = { version = "==1.4.1", optional = true }
mkdocs-material = { version = "==8.5.8", optional = true }
>>>>>>> e89c9672
mdx_truly_sane_lists = { version = "1.3", optional = true }

[tool.poetry.extras]
docs = ["mkdocs", "mkdocs-material", "mdx_truly_sane_lists"]

[tool.black]
line-length = 100
target-version = ['py38']
skip-string-normalization = true
include = '\.pyi?$'
exclude = '''
/(
    treeherder/model/migrations
  | treeherder/perf/migrations
  | treeherder/changelog/migrations
)/
'''<|MERGE_RESOLUTION|>--- conflicted
+++ resolved
@@ -13,13 +13,8 @@
 
 # A list of all of the optional dependencies, some of which are included in the
 # below `extras`. They can be opted into by apps.
-<<<<<<< HEAD
 mkdocs = { version = "==1.4.2", optional = true }
-mkdocs-material = { version = "==8.5.7", optional = true }
-=======
-mkdocs = { version = "==1.4.1", optional = true }
 mkdocs-material = { version = "==8.5.8", optional = true }
->>>>>>> e89c9672
 mdx_truly_sane_lists = { version = "1.3", optional = true }
 
 [tool.poetry.extras]
